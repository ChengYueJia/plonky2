--- conflicted
+++ resolved
@@ -19,11 +19,6 @@
 use crate::plonk::circuit_builder::CircuitBuilder;
 use crate::plonk::config::{AlgebraicHasher, Hasher};
 
-<<<<<<< HEAD
-use super::hash_types::HashOutTarget;
-
-=======
->>>>>>> 3de92d9e
 pub const SPONGE_RATE: usize = 8;
 pub const SPONGE_CAPACITY: usize = 4;
 pub const SPONGE_WIDTH: usize = SPONGE_RATE + SPONGE_CAPACITY;
@@ -718,10 +713,6 @@
         hash_n_to_hash_no_pad::<F, Self::Permutation>(input)
     }
 
-    fn hash_public_inputs(input: &[F]) -> Self::Hash {
-        PoseidonHash::hash_no_pad(input)
-    }
-
     fn two_to_one(left: Self::Hash, right: Self::Hash) -> Self::Hash {
         compress::<F, Self::Permutation>(left, right)
     }
@@ -757,18 +748,6 @@
         Self::AlgebraicPermutation::new(
             (0..SPONGE_WIDTH).map(|i| Target::wire(gate, PoseidonGate::<F, D>::wire_output(i))),
         )
-<<<<<<< HEAD
-    }
-    fn public_inputs_hash<const D: usize>(
-        inputs: Vec<Target>,
-        builder: &mut CircuitBuilder<F, D>,
-    ) -> HashOutTarget
-    where
-        F: RichField + Extendable<D>,
-    {
-        HashOutTarget::from_vec(builder.hash_n_to_m_no_pad::<PoseidonHash>(inputs, 4))
-=======
->>>>>>> 3de92d9e
     }
 }
 
