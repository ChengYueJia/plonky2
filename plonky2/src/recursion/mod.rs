pub mod conditional_recursive_verifier;
pub mod cyclic_recursion;
<<<<<<< HEAD
pub(crate) mod dummy_circuit;
pub mod recursive_verifier;
pub mod tree_recursion;
=======
pub mod dummy_circuit;
pub mod recursive_verifier;
>>>>>>> 806b88d7
<|MERGE_RESOLUTION|>--- conflicted
+++ resolved
@@ -1,10 +1,5 @@
 pub mod conditional_recursive_verifier;
 pub mod cyclic_recursion;
-<<<<<<< HEAD
-pub(crate) mod dummy_circuit;
-pub mod recursive_verifier;
-pub mod tree_recursion;
-=======
 pub mod dummy_circuit;
 pub mod recursive_verifier;
->>>>>>> 806b88d7
+pub mod tree_recursion;