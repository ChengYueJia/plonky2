--- conflicted
+++ resolved
@@ -58,11 +58,7 @@
         })
     }
 
-<<<<<<< HEAD
     pub fn from_slice<F: RichField + Extendable<D>, const D: usize>(
-=======
-    fn from_slice<F: RichField + Extendable<D>, const D: usize>(
->>>>>>> 3de92d9e
         slice: &[Target],
         common_data: &CommonCircuitData<F, D>,
     ) -> Result<Self> {
@@ -238,7 +234,7 @@
         let verifier_data =
             builder.add_virtual_verifier_data(data.common.config.fri_config.cap_height);
         builder.verify_proof::<C>(&proof, &verifier_data, &data.common);
-        while builder.num_gates() < 1 << 12 {
+        while builder.num_gates() < 1 << 11 {
             builder.add_gate(NoopGate, vec![]);
         }
         builder.build::<C>().common
