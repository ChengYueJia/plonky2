--- conflicted
+++ resolved
@@ -409,15 +409,9 @@
     let StarkOpeningSetTarget {
         local_values,
         next_values,
-<<<<<<< HEAD
         auxiliary_polys,
         auxiliary_polys_next,
-        ctl_zs_last,
-=======
-        permutation_ctl_zs,
-        permutation_ctl_zs_next,
         ctl_zs_first,
->>>>>>> 696377ba
         quotient_polys,
     } = &proof.openings;
     let vars = StarkEvaluationTargets {
@@ -872,19 +866,11 @@
     StarkOpeningSetTarget {
         local_values: builder.add_virtual_extension_targets(S::COLUMNS),
         next_values: builder.add_virtual_extension_targets(S::COLUMNS),
-<<<<<<< HEAD
         auxiliary_polys: builder
             .add_virtual_extension_targets(stark.num_lookup_helper_columns(config) + num_ctl_zs),
         auxiliary_polys_next: builder
             .add_virtual_extension_targets(stark.num_lookup_helper_columns(config) + num_ctl_zs),
-        ctl_zs_last: builder.add_virtual_targets(num_ctl_zs),
-=======
-        permutation_ctl_zs: builder
-            .add_virtual_extension_targets(stark.num_permutation_batches(config) + num_ctl_zs),
-        permutation_ctl_zs_next: builder
-            .add_virtual_extension_targets(stark.num_permutation_batches(config) + num_ctl_zs),
         ctl_zs_first: builder.add_virtual_targets(num_ctl_zs),
->>>>>>> 696377ba
         quotient_polys: builder
             .add_virtual_extension_targets(stark.quotient_degree_factor() * num_challenges),
     }
