use anyhow::bail;
use log::log_enabled;
use plonky2::field::types::Field;

use crate::cpu::columns::CpuColumnsView;
use crate::cpu::kernel::aggregator::KERNEL;
<<<<<<< HEAD
use crate::cpu::stack_bounds::{DECREMENTING_FLAGS, INCREMENTING_FLAGS, MAX_USER_STACK_SIZE};
=======
use crate::cpu::stack_bounds::MAX_USER_STACK_SIZE;
>>>>>>> 3de92d9e
use crate::generation::state::GenerationState;
use crate::memory::segments::Segment;
use crate::witness::errors::ProgramError;
use crate::witness::gas::gas_to_charge;
use crate::witness::memory::MemoryAddress;
use crate::witness::operation::*;
use crate::witness::state::RegistersState;
use crate::witness::util::mem_read_code_with_log_and_fill;
use crate::{arithmetic, logic};

fn read_code_memory<F: Field>(state: &mut GenerationState<F>, row: &mut CpuColumnsView<F>) -> u8 {
    let code_context = state.registers.code_context();
    row.code_context = F::from_canonical_usize(code_context);

    let address = MemoryAddress::new(code_context, Segment::Code, state.registers.program_counter);
    let (opcode, mem_log) = mem_read_code_with_log_and_fill(address, state, row);

    state.traces.push_memory(mem_log);

    opcode
}

fn decode(registers: RegistersState, opcode: u8) -> Result<Operation, ProgramError> {
    match (opcode, registers.is_kernel) {
        (0x00, _) => Ok(Operation::Syscall(opcode, 0, false)), // STOP
        (0x01, _) => Ok(Operation::BinaryArithmetic(arithmetic::BinaryOperator::Add)),
        (0x02, _) => Ok(Operation::BinaryArithmetic(arithmetic::BinaryOperator::Mul)),
        (0x03, _) => Ok(Operation::BinaryArithmetic(arithmetic::BinaryOperator::Sub)),
        (0x04, _) => Ok(Operation::BinaryArithmetic(arithmetic::BinaryOperator::Div)),
        (0x05, _) => Ok(Operation::Syscall(opcode, 2, false)), // SDIV
        (0x06, _) => Ok(Operation::BinaryArithmetic(arithmetic::BinaryOperator::Mod)),
        (0x07, _) => Ok(Operation::Syscall(opcode, 2, false)), // SMOD
        (0x08, _) => Ok(Operation::TernaryArithmetic(
            arithmetic::TernaryOperator::AddMod,
        )),
        (0x09, _) => Ok(Operation::TernaryArithmetic(
            arithmetic::TernaryOperator::MulMod,
        )),
        (0x0a, _) => Ok(Operation::Syscall(opcode, 2, false)), // EXP
        (0x0b, _) => Ok(Operation::Syscall(opcode, 2, false)), // SIGNEXTEND
        (0x0c, true) => Ok(Operation::BinaryArithmetic(
            arithmetic::BinaryOperator::AddFp254,
        )),
        (0x0d, true) => Ok(Operation::BinaryArithmetic(
            arithmetic::BinaryOperator::MulFp254,
        )),
        (0x0e, true) => Ok(Operation::BinaryArithmetic(
            arithmetic::BinaryOperator::SubFp254,
        )),
        (0x0f, true) => Ok(Operation::TernaryArithmetic(
            arithmetic::TernaryOperator::SubMod,
        )),
        (0x10, _) => Ok(Operation::BinaryArithmetic(arithmetic::BinaryOperator::Lt)),
        (0x11, _) => Ok(Operation::BinaryArithmetic(arithmetic::BinaryOperator::Gt)),
        (0x12, _) => Ok(Operation::Syscall(opcode, 2, false)), // SLT
        (0x13, _) => Ok(Operation::Syscall(opcode, 2, false)), // SGT
        (0x14, _) => Ok(Operation::Eq),
        (0x15, _) => Ok(Operation::Iszero),
        (0x16, _) => Ok(Operation::BinaryLogic(logic::Op::And)),
        (0x17, _) => Ok(Operation::BinaryLogic(logic::Op::Or)),
        (0x18, _) => Ok(Operation::BinaryLogic(logic::Op::Xor)),
        (0x19, _) => Ok(Operation::Not),
        (0x1a, _) => Ok(Operation::BinaryArithmetic(
            arithmetic::BinaryOperator::Byte,
        )),
        (0x1b, _) => Ok(Operation::Shl),
        (0x1c, _) => Ok(Operation::Shr),
<<<<<<< HEAD
        (0x1d, _) => Ok(Operation::Syscall(opcode)),
        (0x20, _) => Ok(Operation::Syscall(opcode)),
=======
        (0x1d, _) => Ok(Operation::Syscall(opcode, 2, false)), // SAR
        (0x20, _) => Ok(Operation::Syscall(opcode, 2, false)), // KECCAK256
>>>>>>> 3de92d9e
        (0x21, true) => Ok(Operation::KeccakGeneral),
        (0x30, _) => Ok(Operation::Syscall(opcode, 0, true)), // ADDRESS
        (0x31, _) => Ok(Operation::Syscall(opcode, 1, false)), // BALANCE
        (0x32, _) => Ok(Operation::Syscall(opcode, 0, true)), // ORIGIN
        (0x33, _) => Ok(Operation::Syscall(opcode, 0, true)), // CALLER
        (0x34, _) => Ok(Operation::Syscall(opcode, 0, true)), // CALLVALUE
        (0x35, _) => Ok(Operation::Syscall(opcode, 1, false)), // CALLDATALOAD
        (0x36, _) => Ok(Operation::Syscall(opcode, 0, true)), // CALLDATASIZE
        (0x37, _) => Ok(Operation::Syscall(opcode, 3, false)), // CALLDATACOPY
        (0x38, _) => Ok(Operation::Syscall(opcode, 0, true)), // CODESIZE
        (0x39, _) => Ok(Operation::Syscall(opcode, 3, false)), // CODECOPY
        (0x3a, _) => Ok(Operation::Syscall(opcode, 0, true)), // GASPRICE
        (0x3b, _) => Ok(Operation::Syscall(opcode, 1, false)), // EXTCODESIZE
        (0x3c, _) => Ok(Operation::Syscall(opcode, 4, false)), // EXTCODECOPY
        (0x3d, _) => Ok(Operation::Syscall(opcode, 0, true)), // RETURNDATASIZE
        (0x3e, _) => Ok(Operation::Syscall(opcode, 3, false)), // RETURNDATACOPY
        (0x3f, _) => Ok(Operation::Syscall(opcode, 1, false)), // EXTCODEHASH
        (0x40, _) => Ok(Operation::Syscall(opcode, 1, false)), // BLOCKHASH
        (0x41, _) => Ok(Operation::Syscall(opcode, 0, true)), // COINBASE
        (0x42, _) => Ok(Operation::Syscall(opcode, 0, true)), // TIMESTAMP
        (0x43, _) => Ok(Operation::Syscall(opcode, 0, true)), // NUMBER
        (0x44, _) => Ok(Operation::Syscall(opcode, 0, true)), // DIFFICULTY
        (0x45, _) => Ok(Operation::Syscall(opcode, 0, true)), // GASLIMIT
        (0x46, _) => Ok(Operation::Syscall(opcode, 0, true)), // CHAINID
        (0x47, _) => Ok(Operation::Syscall(opcode, 0, true)), // SELFBALANCE
        (0x48, _) => Ok(Operation::Syscall(opcode, 0, true)), // BASEFEE
        (0x49, true) => Ok(Operation::ProverInput),
        (0x50, _) => Ok(Operation::Pop),
        (0x51, _) => Ok(Operation::Syscall(opcode, 1, false)), // MLOAD
        (0x52, _) => Ok(Operation::Syscall(opcode, 2, false)), // MSTORE
        (0x53, _) => Ok(Operation::Syscall(opcode, 2, false)), // MSTORE8
        (0x54, _) => Ok(Operation::Syscall(opcode, 1, false)), // SLOAD
        (0x55, _) => Ok(Operation::Syscall(opcode, 2, false)), // SSTORE
        (0x56, _) => Ok(Operation::Jump),
        (0x57, _) => Ok(Operation::Jumpi),
        (0x58, _) => Ok(Operation::Pc),
<<<<<<< HEAD
        (0x59, _) => Ok(Operation::Syscall(opcode)),
        (0x5a, _) => Ok(Operation::Syscall(opcode)),
=======
        (0x59, _) => Ok(Operation::Syscall(opcode, 0, true)), // MSIZE
        (0x5a, _) => Ok(Operation::Syscall(opcode, 0, true)), // GAS
>>>>>>> 3de92d9e
        (0x5b, _) => Ok(Operation::Jumpdest),
        (0x5f..=0x7f, _) => Ok(Operation::Push(opcode - 0x5f)),
        (0x80..=0x8f, _) => Ok(Operation::Dup(opcode & 0xf)),
        (0x90..=0x9f, _) => Ok(Operation::Swap(opcode & 0xf)),
<<<<<<< HEAD
        (0xa0, _) => Ok(Operation::Syscall(opcode)),
        (0xa1, _) => Ok(Operation::Syscall(opcode)),
        (0xa2, _) => Ok(Operation::Syscall(opcode)),
        (0xa3, _) => Ok(Operation::Syscall(opcode)),
        (0xa4, _) => Ok(Operation::Syscall(opcode)),
        (0xa5, _) => {
=======
        (0xa0, _) => Ok(Operation::Syscall(opcode, 2, false)), // LOG0
        (0xa1, _) => Ok(Operation::Syscall(opcode, 3, false)), // LOG1
        (0xa2, _) => Ok(Operation::Syscall(opcode, 4, false)), // LOG2
        (0xa3, _) => Ok(Operation::Syscall(opcode, 5, false)), // LOG3
        (0xa4, _) => Ok(Operation::Syscall(opcode, 6, false)), // LOG4
        (0xa5, true) => {
>>>>>>> 3de92d9e
            log::warn!(
                "Kernel panic at {}",
                KERNEL.offset_name(registers.program_counter),
            );
            Err(ProgramError::KernelPanic)
        }
<<<<<<< HEAD
        (0xf0, _) => Ok(Operation::Syscall(opcode)),
        (0xf1, _) => Ok(Operation::Syscall(opcode)),
        (0xf2, _) => Ok(Operation::Syscall(opcode)),
        (0xf3, _) => Ok(Operation::Syscall(opcode)),
        (0xf4, _) => Ok(Operation::Syscall(opcode)),
        (0xf5, _) => Ok(Operation::Syscall(opcode)),
=======
        (0xf0, _) => Ok(Operation::Syscall(opcode, 3, false)), // CREATE
        (0xf1, _) => Ok(Operation::Syscall(opcode, 7, false)), // CALL
        (0xf2, _) => Ok(Operation::Syscall(opcode, 7, false)), // CALLCODE
        (0xf3, _) => Ok(Operation::Syscall(opcode, 2, false)), // RETURN
        (0xf4, _) => Ok(Operation::Syscall(opcode, 6, false)), // DELEGATECALL
        (0xf5, _) => Ok(Operation::Syscall(opcode, 4, false)), // CREATE2
>>>>>>> 3de92d9e
        (0xf6, true) => Ok(Operation::GetContext),
        (0xf7, true) => Ok(Operation::SetContext),
        (0xf9, true) => Ok(Operation::ExitKernel),
        (0xfa, _) => Ok(Operation::Syscall(opcode, 6, false)), // STATICCALL
        (0xfb, true) => Ok(Operation::MloadGeneral),
        (0xfc, true) => Ok(Operation::MstoreGeneral),
        (0xfd, _) => Ok(Operation::Syscall(opcode, 2, false)), // REVERT
        (0xff, _) => Ok(Operation::Syscall(opcode, 1, false)), // SELFDESTRUCT
        _ => {
            log::warn!("Invalid opcode: {}", opcode);
            Err(ProgramError::InvalidOpcode)
        }
    }
}

fn fill_op_flag<F: Field>(op: Operation, row: &mut CpuColumnsView<F>) {
    let flags = &mut row.op;
    *match op {
        Operation::Push(0) => &mut flags.push0,
        Operation::Push(1..) => &mut flags.push,
        Operation::Dup(_) => &mut flags.dup,
        Operation::Swap(_) => &mut flags.swap,
        Operation::Iszero => &mut flags.iszero,
        Operation::Not => &mut flags.not,
<<<<<<< HEAD
        Operation::Syscall(_) => &mut flags.syscall,
=======
        Operation::Syscall(_, _, _) => &mut flags.syscall,
>>>>>>> 3de92d9e
        Operation::Eq => &mut flags.eq,
        Operation::BinaryLogic(logic::Op::And) => &mut flags.and,
        Operation::BinaryLogic(logic::Op::Or) => &mut flags.or,
        Operation::BinaryLogic(logic::Op::Xor) => &mut flags.xor,
        Operation::BinaryArithmetic(arithmetic::BinaryOperator::Add) => &mut flags.add,
        Operation::BinaryArithmetic(arithmetic::BinaryOperator::Mul) => &mut flags.mul,
        Operation::BinaryArithmetic(arithmetic::BinaryOperator::Sub) => &mut flags.sub,
        Operation::BinaryArithmetic(arithmetic::BinaryOperator::Div) => &mut flags.div,
        Operation::BinaryArithmetic(arithmetic::BinaryOperator::Mod) => &mut flags.mod_,
        Operation::BinaryArithmetic(arithmetic::BinaryOperator::Lt) => &mut flags.lt,
        Operation::BinaryArithmetic(arithmetic::BinaryOperator::Gt) => &mut flags.gt,
        Operation::BinaryArithmetic(arithmetic::BinaryOperator::Byte) => &mut flags.byte,
        Operation::Shl => &mut flags.shl,
        Operation::Shr => &mut flags.shr,
        Operation::BinaryArithmetic(arithmetic::BinaryOperator::AddFp254) => &mut flags.addfp254,
        Operation::BinaryArithmetic(arithmetic::BinaryOperator::MulFp254) => &mut flags.mulfp254,
        Operation::BinaryArithmetic(arithmetic::BinaryOperator::SubFp254) => &mut flags.subfp254,
        Operation::TernaryArithmetic(arithmetic::TernaryOperator::AddMod) => &mut flags.addmod,
        Operation::TernaryArithmetic(arithmetic::TernaryOperator::MulMod) => &mut flags.mulmod,
        Operation::TernaryArithmetic(arithmetic::TernaryOperator::SubMod) => &mut flags.submod,
        Operation::KeccakGeneral => &mut flags.keccak_general,
        Operation::ProverInput => &mut flags.prover_input,
        Operation::Pop => &mut flags.pop,
        Operation::Jump => &mut flags.jump,
        Operation::Jumpi => &mut flags.jumpi,
        Operation::Pc => &mut flags.pc,
        Operation::Jumpdest => &mut flags.jumpdest,
        Operation::GetContext => &mut flags.get_context,
        Operation::SetContext => &mut flags.set_context,
        Operation::ExitKernel => &mut flags.exit_kernel,
        Operation::MloadGeneral => &mut flags.mload_general,
        Operation::MstoreGeneral => &mut flags.mstore_general,
    } = F::ONE;
}

fn perform_op<F: Field>(
    state: &mut GenerationState<F>,
    op: Operation,
    row: CpuColumnsView<F>,
) -> Result<(), ProgramError> {
    match op {
        Operation::Push(n) => generate_push(n, state, row)?,
        Operation::Dup(n) => generate_dup(n, state, row)?,
        Operation::Swap(n) => generate_swap(n, state, row)?,
        Operation::Iszero => generate_iszero(state, row)?,
        Operation::Not => generate_not(state, row)?,
        Operation::Shl => generate_shl(state, row)?,
        Operation::Shr => generate_shr(state, row)?,
<<<<<<< HEAD
        Operation::Syscall(opcode) => generate_syscall(opcode, state, row)?,
=======
        Operation::Syscall(opcode, stack_values_read, stack_len_increased) => {
            generate_syscall(opcode, stack_values_read, stack_len_increased, state, row)?
        }
>>>>>>> 3de92d9e
        Operation::Eq => generate_eq(state, row)?,
        Operation::BinaryLogic(binary_logic_op) => {
            generate_binary_logic_op(binary_logic_op, state, row)?
        }
        Operation::BinaryArithmetic(op) => generate_binary_arithmetic_op(op, state, row)?,
        Operation::TernaryArithmetic(op) => generate_ternary_arithmetic_op(op, state, row)?,
        Operation::KeccakGeneral => generate_keccak_general(state, row)?,
        Operation::ProverInput => generate_prover_input(state, row)?,
        Operation::Pop => generate_pop(state, row)?,
        Operation::Jump => generate_jump(state, row)?,
        Operation::Jumpi => generate_jumpi(state, row)?,
        Operation::Pc => generate_pc(state, row)?,
        Operation::Jumpdest => generate_jumpdest(state, row)?,
        Operation::GetContext => generate_get_context(state, row)?,
        Operation::SetContext => generate_set_context(state, row)?,
        Operation::ExitKernel => generate_exit_kernel(state, row)?,
        Operation::MloadGeneral => generate_mload_general(state, row)?,
        Operation::MstoreGeneral => generate_mstore_general(state, row)?,
    };

    state.registers.program_counter += match op {
        Operation::Syscall(_, _, _) | Operation::ExitKernel => 0,
        Operation::Push(n) => n as usize + 1,
        Operation::Jump | Operation::Jumpi => 0,
        _ => 1,
    };

    state.registers.gas_used += gas_to_charge(op);

    Ok(())
}

/// Row that has the correct values for system registers and the code channel, but is otherwise
/// blank. It fulfills the constraints that are common to successful operations and the exception
/// operation. It also returns the opcode.
fn base_row<F: Field>(state: &mut GenerationState<F>) -> (CpuColumnsView<F>, u8) {
    let mut row: CpuColumnsView<F> = CpuColumnsView::default();
    row.is_cpu_cycle = F::ONE;
    row.clock = F::from_canonical_usize(state.traces.clock());
    row.context = F::from_canonical_usize(state.registers.context);
    row.program_counter = F::from_canonical_usize(state.registers.program_counter);
    row.is_kernel_mode = F::from_bool(state.registers.is_kernel);
    row.gas = F::from_canonical_u64(state.registers.gas_used);
    row.stack_len = F::from_canonical_usize(state.registers.stack_len);

    let opcode = read_code_memory(state, &mut row);
    (row, opcode)
}

fn try_perform_instruction<F: Field>(state: &mut GenerationState<F>) -> Result<(), ProgramError> {
    let (mut row, opcode) = base_row(state);
    let op = decode(state.registers, opcode)?;

    if state.registers.is_kernel {
        log_kernel_instruction(state, op);
    } else {
        log::debug!("User instruction: {:?}", op);
    }

    fill_op_flag(op, &mut row);

<<<<<<< HEAD
    let check_underflow: F = DECREMENTING_FLAGS.map(|i| row[i]).into_iter().sum();
    let check_overflow: F = INCREMENTING_FLAGS.map(|i| row[i]).into_iter().sum();
    let no_check = F::ONE - (check_underflow + check_overflow);

    let disallowed_len = check_overflow * F::from_canonical_usize(MAX_USER_STACK_SIZE) - no_check;
    let diff = row.stack_len - disallowed_len;

    let user_mode = F::ONE - row.is_kernel_mode;
    let rhs = user_mode + check_underflow;

    row.stack_len_bounds_aux = match diff.try_inverse() {
        Some(diff_inv) => diff_inv * rhs, // `rhs` may be a value other than 1 or 0
        None => {
            assert_eq!(rhs, F::ZERO);
            F::ZERO
        }
    };
=======
    if state.registers.is_kernel {
        row.stack_len_bounds_aux = F::ZERO;
    } else {
        let disallowed_len = F::from_canonical_usize(MAX_USER_STACK_SIZE + 1);
        let diff = row.stack_len - disallowed_len;
        if let Some(inv) = diff.try_inverse() {
            row.stack_len_bounds_aux = inv;
        } else {
            // This is a stack overflow that should have been caught earlier.
            return Err(ProgramError::InterpreterError);
        }
    }
>>>>>>> 3de92d9e

    perform_op(state, op, row)
}

fn log_kernel_instruction<F: Field>(state: &mut GenerationState<F>, op: Operation) {
    // The logic below is a bit costly, so skip it if debug logs aren't enabled.
    if !log_enabled!(log::Level::Debug) {
        return;
    }

    let pc = state.registers.program_counter;
    let is_interesting_offset = KERNEL
        .offset_label(pc)
        .filter(|label| !label.starts_with("halt_pc"))
        .is_some();
    let level = if is_interesting_offset {
        log::Level::Debug
    } else {
        log::Level::Trace
    };
    log::log!(
        level,
        "Cycle {}, ctx={}, pc={}, instruction={:?}, stack={:?}",
        state.traces.clock(),
        state.registers.context,
        KERNEL.offset_name(pc),
        op,
        state.stack()
    );

    assert!(pc < KERNEL.code.len(), "Kernel PC is out of range: {}", pc);
}

<<<<<<< HEAD
fn handle_error<F: Field>(_state: &mut GenerationState<F>) -> anyhow::Result<()> {
    bail!("TODO: generation for exception handling is not implemented");
=======
fn handle_error<F: Field>(state: &mut GenerationState<F>, err: ProgramError) -> anyhow::Result<()> {
    let exc_code: u8 = match err {
        ProgramError::OutOfGas => 0,
        ProgramError::InvalidOpcode => 1,
        ProgramError::StackUnderflow => 2,
        ProgramError::InvalidJumpDestination => 3,
        ProgramError::InvalidJumpiDestination => 4,
        ProgramError::StackOverflow => 5,
        _ => bail!("TODO: figure out what to do with this..."),
    };

    let checkpoint = state.checkpoint();

    let (row, _) = base_row(state);
    generate_exception(exc_code, state, row)
        .map_err(|_| anyhow::Error::msg("error handling errored..."))?;

    state
        .memory
        .apply_ops(state.traces.mem_ops_since(checkpoint.traces));
    Ok(())
>>>>>>> 3de92d9e
}

pub(crate) fn transition<F: Field>(state: &mut GenerationState<F>) -> anyhow::Result<()> {
    let checkpoint = state.checkpoint();
    let result = try_perform_instruction(state);

    match result {
        Ok(()) => {
            state
                .memory
                .apply_ops(state.traces.mem_ops_since(checkpoint.traces));
            Ok(())
        }
        Err(e) => {
            if state.registers.is_kernel {
                let offset_name = KERNEL.offset_name(state.registers.program_counter);
                bail!(
                    "{:?} in kernel at pc={}, stack={:?}, memory={:?}",
                    e,
                    offset_name,
                    state.stack(),
                    state.memory.contexts[0].segments[Segment::KernelGeneral as usize].content,
                );
            }
            state.rollback(checkpoint);
            handle_error(state, e)
        }
    }
}<|MERGE_RESOLUTION|>--- conflicted
+++ resolved
@@ -4,11 +4,7 @@
 
 use crate::cpu::columns::CpuColumnsView;
 use crate::cpu::kernel::aggregator::KERNEL;
-<<<<<<< HEAD
-use crate::cpu::stack_bounds::{DECREMENTING_FLAGS, INCREMENTING_FLAGS, MAX_USER_STACK_SIZE};
-=======
 use crate::cpu::stack_bounds::MAX_USER_STACK_SIZE;
->>>>>>> 3de92d9e
 use crate::generation::state::GenerationState;
 use crate::memory::segments::Segment;
 use crate::witness::errors::ProgramError;
@@ -76,13 +72,8 @@
         )),
         (0x1b, _) => Ok(Operation::Shl),
         (0x1c, _) => Ok(Operation::Shr),
-<<<<<<< HEAD
-        (0x1d, _) => Ok(Operation::Syscall(opcode)),
-        (0x20, _) => Ok(Operation::Syscall(opcode)),
-=======
         (0x1d, _) => Ok(Operation::Syscall(opcode, 2, false)), // SAR
         (0x20, _) => Ok(Operation::Syscall(opcode, 2, false)), // KECCAK256
->>>>>>> 3de92d9e
         (0x21, true) => Ok(Operation::KeccakGeneral),
         (0x30, _) => Ok(Operation::Syscall(opcode, 0, true)), // ADDRESS
         (0x31, _) => Ok(Operation::Syscall(opcode, 1, false)), // BALANCE
@@ -119,53 +110,30 @@
         (0x56, _) => Ok(Operation::Jump),
         (0x57, _) => Ok(Operation::Jumpi),
         (0x58, _) => Ok(Operation::Pc),
-<<<<<<< HEAD
-        (0x59, _) => Ok(Operation::Syscall(opcode)),
-        (0x5a, _) => Ok(Operation::Syscall(opcode)),
-=======
         (0x59, _) => Ok(Operation::Syscall(opcode, 0, true)), // MSIZE
         (0x5a, _) => Ok(Operation::Syscall(opcode, 0, true)), // GAS
->>>>>>> 3de92d9e
         (0x5b, _) => Ok(Operation::Jumpdest),
         (0x5f..=0x7f, _) => Ok(Operation::Push(opcode - 0x5f)),
         (0x80..=0x8f, _) => Ok(Operation::Dup(opcode & 0xf)),
         (0x90..=0x9f, _) => Ok(Operation::Swap(opcode & 0xf)),
-<<<<<<< HEAD
-        (0xa0, _) => Ok(Operation::Syscall(opcode)),
-        (0xa1, _) => Ok(Operation::Syscall(opcode)),
-        (0xa2, _) => Ok(Operation::Syscall(opcode)),
-        (0xa3, _) => Ok(Operation::Syscall(opcode)),
-        (0xa4, _) => Ok(Operation::Syscall(opcode)),
-        (0xa5, _) => {
-=======
         (0xa0, _) => Ok(Operation::Syscall(opcode, 2, false)), // LOG0
         (0xa1, _) => Ok(Operation::Syscall(opcode, 3, false)), // LOG1
         (0xa2, _) => Ok(Operation::Syscall(opcode, 4, false)), // LOG2
         (0xa3, _) => Ok(Operation::Syscall(opcode, 5, false)), // LOG3
         (0xa4, _) => Ok(Operation::Syscall(opcode, 6, false)), // LOG4
         (0xa5, true) => {
->>>>>>> 3de92d9e
             log::warn!(
                 "Kernel panic at {}",
                 KERNEL.offset_name(registers.program_counter),
             );
             Err(ProgramError::KernelPanic)
         }
-<<<<<<< HEAD
-        (0xf0, _) => Ok(Operation::Syscall(opcode)),
-        (0xf1, _) => Ok(Operation::Syscall(opcode)),
-        (0xf2, _) => Ok(Operation::Syscall(opcode)),
-        (0xf3, _) => Ok(Operation::Syscall(opcode)),
-        (0xf4, _) => Ok(Operation::Syscall(opcode)),
-        (0xf5, _) => Ok(Operation::Syscall(opcode)),
-=======
         (0xf0, _) => Ok(Operation::Syscall(opcode, 3, false)), // CREATE
         (0xf1, _) => Ok(Operation::Syscall(opcode, 7, false)), // CALL
         (0xf2, _) => Ok(Operation::Syscall(opcode, 7, false)), // CALLCODE
         (0xf3, _) => Ok(Operation::Syscall(opcode, 2, false)), // RETURN
         (0xf4, _) => Ok(Operation::Syscall(opcode, 6, false)), // DELEGATECALL
         (0xf5, _) => Ok(Operation::Syscall(opcode, 4, false)), // CREATE2
->>>>>>> 3de92d9e
         (0xf6, true) => Ok(Operation::GetContext),
         (0xf7, true) => Ok(Operation::SetContext),
         (0xf9, true) => Ok(Operation::ExitKernel),
@@ -190,11 +158,7 @@
         Operation::Swap(_) => &mut flags.swap,
         Operation::Iszero => &mut flags.iszero,
         Operation::Not => &mut flags.not,
-<<<<<<< HEAD
-        Operation::Syscall(_) => &mut flags.syscall,
-=======
         Operation::Syscall(_, _, _) => &mut flags.syscall,
->>>>>>> 3de92d9e
         Operation::Eq => &mut flags.eq,
         Operation::BinaryLogic(logic::Op::And) => &mut flags.and,
         Operation::BinaryLogic(logic::Op::Or) => &mut flags.or,
@@ -243,13 +207,9 @@
         Operation::Not => generate_not(state, row)?,
         Operation::Shl => generate_shl(state, row)?,
         Operation::Shr => generate_shr(state, row)?,
-<<<<<<< HEAD
-        Operation::Syscall(opcode) => generate_syscall(opcode, state, row)?,
-=======
         Operation::Syscall(opcode, stack_values_read, stack_len_increased) => {
             generate_syscall(opcode, stack_values_read, stack_len_increased, state, row)?
         }
->>>>>>> 3de92d9e
         Operation::Eq => generate_eq(state, row)?,
         Operation::BinaryLogic(binary_logic_op) => {
             generate_binary_logic_op(binary_logic_op, state, row)?
@@ -311,25 +271,6 @@
 
     fill_op_flag(op, &mut row);
 
-<<<<<<< HEAD
-    let check_underflow: F = DECREMENTING_FLAGS.map(|i| row[i]).into_iter().sum();
-    let check_overflow: F = INCREMENTING_FLAGS.map(|i| row[i]).into_iter().sum();
-    let no_check = F::ONE - (check_underflow + check_overflow);
-
-    let disallowed_len = check_overflow * F::from_canonical_usize(MAX_USER_STACK_SIZE) - no_check;
-    let diff = row.stack_len - disallowed_len;
-
-    let user_mode = F::ONE - row.is_kernel_mode;
-    let rhs = user_mode + check_underflow;
-
-    row.stack_len_bounds_aux = match diff.try_inverse() {
-        Some(diff_inv) => diff_inv * rhs, // `rhs` may be a value other than 1 or 0
-        None => {
-            assert_eq!(rhs, F::ZERO);
-            F::ZERO
-        }
-    };
-=======
     if state.registers.is_kernel {
         row.stack_len_bounds_aux = F::ZERO;
     } else {
@@ -342,7 +283,6 @@
             return Err(ProgramError::InterpreterError);
         }
     }
->>>>>>> 3de92d9e
 
     perform_op(state, op, row)
 }
@@ -376,10 +316,6 @@
     assert!(pc < KERNEL.code.len(), "Kernel PC is out of range: {}", pc);
 }
 
-<<<<<<< HEAD
-fn handle_error<F: Field>(_state: &mut GenerationState<F>) -> anyhow::Result<()> {
-    bail!("TODO: generation for exception handling is not implemented");
-=======
 fn handle_error<F: Field>(state: &mut GenerationState<F>, err: ProgramError) -> anyhow::Result<()> {
     let exc_code: u8 = match err {
         ProgramError::OutOfGas => 0,
@@ -401,7 +337,6 @@
         .memory
         .apply_ops(state.traces.mem_ops_since(checkpoint.traces));
     Ok(())
->>>>>>> 3de92d9e
 }
 
 pub(crate) fn transition<F: Field>(state: &mut GenerationState<F>) -> anyhow::Result<()> {
