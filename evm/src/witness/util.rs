--- conflicted
+++ resolved
@@ -40,21 +40,13 @@
 }
 
 /// Peek at kernel at specified segment and address
-<<<<<<< HEAD
-pub(crate) fn kernel_peek<F: Field>(
-=======
 pub(crate) fn current_context_peek<F: Field>(
->>>>>>> 3de92d9e
     state: &GenerationState<F>,
     segment: Segment,
     virt: usize,
 ) -> U256 {
-<<<<<<< HEAD
-    state.memory.get(MemoryAddress::new(0, segment, virt))
-=======
     let context = state.registers.context;
     state.memory.get(MemoryAddress::new(context, segment, virt))
->>>>>>> 3de92d9e
 }
 
 pub(crate) fn mem_read_with_log<F: Field>(
