--- conflicted
+++ resolved
@@ -116,38 +116,15 @@
 after_storage_insert:
     // stack: new_storage_root_ptr, kexit_info
     %current_account_data
-<<<<<<< HEAD
-    // stack: old_account_ptr, new_storage_root_ptr, kexit_info
-    %make_account_copy
-    // stack: new_account_ptr, new_storage_root_ptr, kexit_info
-=======
     // stack: account_ptr, new_storage_root_ptr, kexit_info
->>>>>>> 3de92d9e
 
     // Update the copied account with our new storage root pointer.
     %add_const(2)
-<<<<<<< HEAD
-    // stack: new_account_storage_root_ptr_ptr, new_storage_root_ptr, new_account_ptr, kexit_info
-    %mstore_trie_data
-    // stack: new_account_ptr, kexit_info
-
-    // Save this updated account to the state trie.
-    %stack (new_account_ptr) -> (new_account_ptr, after_state_insert)
-    %address %addr_to_state_key
-    // stack: state_key, new_account_ptr, after_state_insert, kexit_info
-    %jump(mpt_insert_state_trie)
-
-after_state_insert:
-    // stack: kexit_info
-    EXIT_KERNEL
-
-=======
     // stack: account_storage_root_ptr_ptr, new_storage_root_ptr, kexit_info
     %mstore_trie_data
     // stack: kexit_info
     EXIT_KERNEL
 
->>>>>>> 3de92d9e
 sstore_noop:
     // stack: current_value, slot, value, kexit_info
     %pop3
