// Return a pointer to the current account's data in the state trie.
%macro current_account_data
    %address %mpt_read_state_trie
    // stack: account_ptr
    // account_ptr should be non-null as long as the prover provided the proper
    // Merkle data. But a bad prover may not have, and we don't want return a
    // null pointer for security reasons.
    DUP1 ISZERO %jumpi(panic)
    // stack: account_ptr
%endmacro

// Returns a pointer to the root of the storage trie associated with the current account.
%macro current_storage_trie
    // stack: (empty)
    %current_account_data
    // stack: account_ptr
    %add_const(2)
    // stack: storage_root_ptr_ptr
    %mload_trie_data
    // stack: storage_root_ptr
<<<<<<< HEAD
%endmacro

global make_default_account:
    PANIC // TODO

// Create a copy of the given account. The copy can then safely be mutated as
// needed, while leaving the original account data untouched.
//
// This writes the new account's data to MPT data, but does not register the new
// account in the state trie.
//
// Pre stack: old_account_ptr, retdest
// Post stack: new_account_ptr
global make_account_copy:
    // stack: old_account_ptr, retdest
    %get_trie_data_size // pointer to new account we're about to create
    // stack: new_account_ptr, old_account_ptr, retdest

    DUP2                %mload_trie_data %append_to_trie_data
    DUP2  %add_const(1) %mload_trie_data %append_to_trie_data
    DUP2  %add_const(2) %mload_trie_data %append_to_trie_data
    SWAP1 %add_const(3) %mload_trie_data %append_to_trie_data

    // stack: new_account_ptr, retdest
    SWAP1
    JUMP

// Convenience macro to call make_account_copy and return where we left off.
%macro make_account_copy
    %stack (old_account_ptr) -> (old_account_ptr, %%after)
    %jump(make_account_copy)
%%after:
=======
>>>>>>> 3de92d9e
%endmacro<|MERGE_RESOLUTION|>--- conflicted
+++ resolved
@@ -18,39 +18,4 @@
     // stack: storage_root_ptr_ptr
     %mload_trie_data
     // stack: storage_root_ptr
-<<<<<<< HEAD
-%endmacro
-
-global make_default_account:
-    PANIC // TODO
-
-// Create a copy of the given account. The copy can then safely be mutated as
-// needed, while leaving the original account data untouched.
-//
-// This writes the new account's data to MPT data, but does not register the new
-// account in the state trie.
-//
-// Pre stack: old_account_ptr, retdest
-// Post stack: new_account_ptr
-global make_account_copy:
-    // stack: old_account_ptr, retdest
-    %get_trie_data_size // pointer to new account we're about to create
-    // stack: new_account_ptr, old_account_ptr, retdest
-
-    DUP2                %mload_trie_data %append_to_trie_data
-    DUP2  %add_const(1) %mload_trie_data %append_to_trie_data
-    DUP2  %add_const(2) %mload_trie_data %append_to_trie_data
-    SWAP1 %add_const(3) %mload_trie_data %append_to_trie_data
-
-    // stack: new_account_ptr, retdest
-    SWAP1
-    JUMP
-
-// Convenience macro to call make_account_copy and return where we left off.
-%macro make_account_copy
-    %stack (old_account_ptr) -> (old_account_ptr, %%after)
-    %jump(make_account_copy)
-%%after:
-=======
->>>>>>> 3de92d9e
 %endmacro