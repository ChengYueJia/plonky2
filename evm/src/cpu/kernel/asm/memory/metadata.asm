// Load the given global metadata field from memory.
%macro mload_global_metadata(field)
    // stack: (empty)
    PUSH $field
    // stack: offset
    %mload_kernel(@SEGMENT_GLOBAL_METADATA)
    // stack: value
%endmacro

// Store the given global metadata field to memory.
%macro mstore_global_metadata(field)
    // stack: value
    PUSH $field
    // stack: offset, value
    %mstore_kernel(@SEGMENT_GLOBAL_METADATA)
    // stack: (empty)
%endmacro

// Load the given context metadata field from memory.
%macro mload_context_metadata(field)
    // stack: (empty)
    PUSH $field
    // stack: offset
    %mload_current(@SEGMENT_CONTEXT_METADATA)
    // stack: value
%endmacro

// Store the given context metadata field to memory.
%macro mstore_context_metadata(field)
    // stack: value
    PUSH $field
    // stack: offset, value
    %mstore_current(@SEGMENT_CONTEXT_METADATA)
    // stack: (empty)
%endmacro

// Store the given context metadata field to memory.
%macro mstore_context_metadata(field, value)
    PUSH $value
    PUSH $field
    // stack: offset, value
    %mstore_current(@SEGMENT_CONTEXT_METADATA)
    // stack: (empty)
%endmacro

%macro mstore_parent_context_metadata(field)
    // stack: value
    %mload_context_metadata(@CTX_METADATA_PARENT_CONTEXT)
    %stack (parent_ctx, value) ->
        (parent_ctx, @SEGMENT_CONTEXT_METADATA, $field, value)
    MSTORE_GENERAL
    // stack: (empty)
%endmacro

%macro mstore_parent_context_metadata(field, value)
    // stack: (empty)
    %mload_context_metadata(@CTX_METADATA_PARENT_CONTEXT)
    %stack (parent_ctx) ->
        (parent_ctx, @SEGMENT_CONTEXT_METADATA, $field, $value)
    MSTORE_GENERAL
    // stack: (empty)
%endmacro

%macro address
    %mload_context_metadata(@CTX_METADATA_ADDRESS)
%endmacro

global sys_address:
    // stack: kexit_info
    %charge_gas_const(@GAS_BASE)
    // stack: kexit_info
    %address
    // stack: address, kexit_info
    SWAP1
    EXIT_KERNEL

%macro caller
    %mload_context_metadata(@CTX_METADATA_CALLER)
%endmacro

global sys_caller:
    // stack: kexit_info
    %charge_gas_const(@GAS_BASE)
    // stack: kexit_info
    %caller
    // stack: caller, kexit_info
    SWAP1
    EXIT_KERNEL

%macro callvalue
    %mload_context_metadata(@CTX_METADATA_CALL_VALUE)
%endmacro

%macro codesize
    %mload_context_metadata(@CTX_METADATA_CODE_SIZE)
%endmacro

global sys_codesize:
    // stack: kexit_info
    %charge_gas_const(@GAS_BASE)
    // stack: kexit_info
    %codesize
    // stack: codesize, kexit_info
    SWAP1
    EXIT_KERNEL

global sys_callvalue:
    // stack: kexit_info
    %charge_gas_const(@GAS_BASE)
    // stack: kexit_info
    %callvalue
    // stack: callvalue, kexit_info
    SWAP1
    EXIT_KERNEL

%macro mem_words
    %mload_context_metadata(@CTX_METADATA_MEM_WORDS)
%endmacro

%macro msize
    %mem_words
    %mul_const(32)
%endmacro

global sys_msize:
    // stack: kexit_info
    %charge_gas_const(@GAS_BASE)
    // stack: kexit_info
    %msize
    // stack: msize, kexit_info
    SWAP1
    EXIT_KERNEL

%macro calldatasize
    %mload_context_metadata(@CTX_METADATA_CALLDATA_SIZE)
%endmacro

global sys_calldatasize:
    // stack: kexit_info
    %charge_gas_const(@GAS_BASE)
    // stack: kexit_info
    %calldatasize
    // stack: calldatasize, kexit_info
    SWAP1
    EXIT_KERNEL

%macro returndatasize
    %mload_context_metadata(@CTX_METADATA_RETURNDATA_SIZE)
%endmacro

global sys_returndatasize:
    // stack: kexit_info
    %charge_gas_const(@GAS_BASE)
    // stack: kexit_info
    %returndatasize
    // stack: returndatasize, kexit_info
    SWAP1
    EXIT_KERNEL

%macro coinbase
    %mload_global_metadata(@GLOBAL_METADATA_BLOCK_BENEFICIARY)
<<<<<<< HEAD
%endmacro

global sys_coinbase:
    // stack: kexit_info
    %charge_gas_const(@GAS_BASE)
    // stack: kexit_info
    %coinbase
    // stack: coinbase, kexit_info
    SWAP1
    EXIT_KERNEL

%macro timestamp
    %mload_global_metadata(@GLOBAL_METADATA_BLOCK_TIMESTAMP)
%endmacro

global sys_timestamp:
    // stack: kexit_info
    %charge_gas_const(@GAS_BASE)
    // stack: kexit_info
    %timestamp
    // stack: timestamp, kexit_info
    SWAP1
    EXIT_KERNEL

%macro blocknumber
    %mload_global_metadata(@GLOBAL_METADATA_BLOCK_NUMBER)
%endmacro

global sys_number:
    // stack: kexit_info
    %charge_gas_const(@GAS_BASE)
    // stack: kexit_info
    %blocknumber
    // stack: blocknumber, kexit_info
    SWAP1
    EXIT_KERNEL

%macro blockgaslimit
    %mload_global_metadata(@GLOBAL_METADATA_BLOCK_GAS_LIMIT)
%endmacro

global sys_gaslimit:
    // stack: kexit_info
    %charge_gas_const(@GAS_BASE)
    // stack: kexit_info
    %blockgaslimit
    // stack: blockgaslimit, kexit_info
    SWAP1
    EXIT_KERNEL

%macro blockchainid
    %mload_global_metadata(@GLOBAL_METADATA_BLOCK_CHAIN_ID)
%endmacro

global sys_chainid:
    // stack: kexit_info
    %charge_gas_const(@GAS_BASE)
    // stack: kexit_info
    %blockchainid
    // stack: chain_id, kexit_info
    SWAP1
    EXIT_KERNEL

%macro basefee
    %mload_global_metadata(@GLOBAL_METADATA_BLOCK_BASE_FEE)
%endmacro

global sys_basefee:
    // stack: kexit_info
    %charge_gas_const(@GAS_BASE)
    // stack: kexit_info
    %basefee
    // stack: basefee, kexit_info
    SWAP1
    EXIT_KERNEL

%macro update_mem_words
    // stack: num_words, kexit_info
    %mem_words
    // stack: old_num_words, num_words, kexit_info
    DUP2 DUP2 GT
    // stack: old_num_words > num_words, old_num_words, num_words, kexit_info
    %jumpi(%%no_update)
    // stack: old_num_words, num_words, kexit_info
    %memory_cost
    // stack: old_cost, num_words, kexit_info
    SWAP1
    // stack: num_words, old_cost, kexit_info
    DUP1 %mstore_context_metadata(@CTX_METADATA_MEM_WORDS)
    // stack: num_words, old_cost, kexit_info
    %memory_cost
    // stack: new_cost, old_cost, kexit_info
    SUB
    // stack: additional_cost, kexit_info
    %charge_gas
    %jump(%%end)
%%no_update:
    // stack: old_num_words, num_words, kexit_info
    %pop2
%%end:
    // stack: kexit_info
%endmacro

%macro update_mem_bytes
    // stack: num_bytes, kexit_info
    %num_bytes_to_num_words
    // stack: num_words, kexit_info
    %update_mem_words
    // stack: kexit_info
%endmacro

=======
%endmacro

global sys_coinbase:
    // stack: kexit_info
    %charge_gas_const(@GAS_BASE)
    // stack: kexit_info
    %coinbase
    // stack: coinbase, kexit_info
    SWAP1
    EXIT_KERNEL

%macro timestamp
    %mload_global_metadata(@GLOBAL_METADATA_BLOCK_TIMESTAMP)
%endmacro

global sys_timestamp:
    // stack: kexit_info
    %charge_gas_const(@GAS_BASE)
    // stack: kexit_info
    %timestamp
    // stack: timestamp, kexit_info
    SWAP1
    EXIT_KERNEL

%macro blocknumber
    %mload_global_metadata(@GLOBAL_METADATA_BLOCK_NUMBER)
%endmacro

global sys_number:
    // stack: kexit_info
    %charge_gas_const(@GAS_BASE)
    // stack: kexit_info
    %blocknumber
    // stack: blocknumber, kexit_info
    SWAP1
    EXIT_KERNEL

%macro blockgaslimit
    %mload_global_metadata(@GLOBAL_METADATA_BLOCK_GAS_LIMIT)
%endmacro

global sys_gaslimit:
    // stack: kexit_info
    %charge_gas_const(@GAS_BASE)
    // stack: kexit_info
    %blockgaslimit
    // stack: blockgaslimit, kexit_info
    SWAP1
    EXIT_KERNEL

%macro blockchainid
    %mload_global_metadata(@GLOBAL_METADATA_BLOCK_CHAIN_ID)
%endmacro

global sys_chainid:
    // stack: kexit_info
    %charge_gas_const(@GAS_BASE)
    // stack: kexit_info
    %blockchainid
    // stack: chain_id, kexit_info
    SWAP1
    EXIT_KERNEL

%macro basefee
    %mload_global_metadata(@GLOBAL_METADATA_BLOCK_BASE_FEE)
%endmacro

global sys_basefee:
    // stack: kexit_info
    %charge_gas_const(@GAS_BASE)
    // stack: kexit_info
    %basefee
    // stack: basefee, kexit_info
    SWAP1
    EXIT_KERNEL

%macro update_mem_words
    // stack: num_words, kexit_info
    %mem_words
    // stack: old_num_words, num_words, kexit_info
    DUP2 DUP2 GT
    // stack: old_num_words > num_words, old_num_words, num_words, kexit_info
    %jumpi(%%no_update)
    // stack: old_num_words, num_words, kexit_info
    %memory_cost
    // stack: old_cost, num_words, kexit_info
    SWAP1
    // stack: num_words, old_cost, kexit_info
    DUP1 %mstore_context_metadata(@CTX_METADATA_MEM_WORDS)
    // stack: num_words, old_cost, kexit_info
    %memory_cost
    // stack: new_cost, old_cost, kexit_info
    SUB
    // stack: additional_cost, kexit_info
    %charge_gas
    %jump(%%end)
%%no_update:
    // stack: old_num_words, num_words, kexit_info
    %pop2
%%end:
    // stack: kexit_info
%endmacro

%macro update_mem_bytes
    // stack: num_bytes, kexit_info
    %num_bytes_to_num_words
    // stack: num_words, kexit_info
    %update_mem_words
    // stack: kexit_info
%endmacro

>>>>>>> 3de92d9e
%macro num_bytes_to_num_words
    // stack: num_bytes
    %add_const(31)
    // stack: 31 + num_bytes
    %div_const(32)
    // stack: (num_bytes + 31) / 32
%endmacro

%macro memory_cost
    // stack: num_words
    DUP1
    // stack: num_words, msize
    %mul_const(@GAS_MEMORY)
    // stack: num_words * GAS_MEMORY, msize
    SWAP1
    // stack: num_words, num_words * GAS_MEMORY
    %square
    %div_const(512)
    // stack: num_words^2 / 512, num_words * GAS_MEMORY
    ADD
    // stack: cost = num_words^2 / 512 + num_words * GAS_MEMORY
%endmacro

// Faults if the given offset is "unreasonable", i.e. the associated memory expansion cost
// would exceed any reasonable block limit.
// We do this to avoid overflows in future gas-related calculations.
%macro ensure_reasonable_offset
    // stack: offset
    // The memory expansion cost, (50000000 / 32)^2 / 512, is around 2^32 gas,
    // i.e. greater than any reasonable block limit.
    %gt_const(50000000)
    // stack: is_unreasonable
    %jumpi(fault_exception)
    // stack: (empty)
%endmacro

// Convenience macro for checking if the current context is static.
// Called before state-changing opcodes.
%macro check_static
    %mload_context_metadata(@CTX_METADATA_STATIC)
    %jumpi(fault_exception)
%endmacro

// Adds the two top elements of the stack, and faults in case of overflow.
%macro add_or_fault
    // stack: x, y
    DUP2 ADD
    // stack: sum, y
    DUP1 SWAP2
    // stack: y, sum, sum
    GT
    // stack: is_overflow, sum
    %jumpi(fault_exception)
    // stack: sum
<<<<<<< HEAD
=======
%endmacro

%macro call_depth
    %mload_global_metadata(@GLOBAL_METADATA_CALL_STACK_DEPTH)
%endmacro

%macro increment_call_depth
    %mload_global_metadata(@GLOBAL_METADATA_CALL_STACK_DEPTH)
    %increment
    %mstore_global_metadata(@GLOBAL_METADATA_CALL_STACK_DEPTH)
%endmacro

%macro decrement_call_depth
    %mload_global_metadata(@GLOBAL_METADATA_CALL_STACK_DEPTH)
    %decrement
    %mstore_global_metadata(@GLOBAL_METADATA_CALL_STACK_DEPTH)
>>>>>>> 3de92d9e
%endmacro<|MERGE_RESOLUTION|>--- conflicted
+++ resolved
@@ -159,7 +159,6 @@
 
 %macro coinbase
     %mload_global_metadata(@GLOBAL_METADATA_BLOCK_BENEFICIARY)
-<<<<<<< HEAD
 %endmacro
 
 global sys_coinbase:
@@ -271,119 +270,6 @@
     // stack: kexit_info
 %endmacro
 
-=======
-%endmacro
-
-global sys_coinbase:
-    // stack: kexit_info
-    %charge_gas_const(@GAS_BASE)
-    // stack: kexit_info
-    %coinbase
-    // stack: coinbase, kexit_info
-    SWAP1
-    EXIT_KERNEL
-
-%macro timestamp
-    %mload_global_metadata(@GLOBAL_METADATA_BLOCK_TIMESTAMP)
-%endmacro
-
-global sys_timestamp:
-    // stack: kexit_info
-    %charge_gas_const(@GAS_BASE)
-    // stack: kexit_info
-    %timestamp
-    // stack: timestamp, kexit_info
-    SWAP1
-    EXIT_KERNEL
-
-%macro blocknumber
-    %mload_global_metadata(@GLOBAL_METADATA_BLOCK_NUMBER)
-%endmacro
-
-global sys_number:
-    // stack: kexit_info
-    %charge_gas_const(@GAS_BASE)
-    // stack: kexit_info
-    %blocknumber
-    // stack: blocknumber, kexit_info
-    SWAP1
-    EXIT_KERNEL
-
-%macro blockgaslimit
-    %mload_global_metadata(@GLOBAL_METADATA_BLOCK_GAS_LIMIT)
-%endmacro
-
-global sys_gaslimit:
-    // stack: kexit_info
-    %charge_gas_const(@GAS_BASE)
-    // stack: kexit_info
-    %blockgaslimit
-    // stack: blockgaslimit, kexit_info
-    SWAP1
-    EXIT_KERNEL
-
-%macro blockchainid
-    %mload_global_metadata(@GLOBAL_METADATA_BLOCK_CHAIN_ID)
-%endmacro
-
-global sys_chainid:
-    // stack: kexit_info
-    %charge_gas_const(@GAS_BASE)
-    // stack: kexit_info
-    %blockchainid
-    // stack: chain_id, kexit_info
-    SWAP1
-    EXIT_KERNEL
-
-%macro basefee
-    %mload_global_metadata(@GLOBAL_METADATA_BLOCK_BASE_FEE)
-%endmacro
-
-global sys_basefee:
-    // stack: kexit_info
-    %charge_gas_const(@GAS_BASE)
-    // stack: kexit_info
-    %basefee
-    // stack: basefee, kexit_info
-    SWAP1
-    EXIT_KERNEL
-
-%macro update_mem_words
-    // stack: num_words, kexit_info
-    %mem_words
-    // stack: old_num_words, num_words, kexit_info
-    DUP2 DUP2 GT
-    // stack: old_num_words > num_words, old_num_words, num_words, kexit_info
-    %jumpi(%%no_update)
-    // stack: old_num_words, num_words, kexit_info
-    %memory_cost
-    // stack: old_cost, num_words, kexit_info
-    SWAP1
-    // stack: num_words, old_cost, kexit_info
-    DUP1 %mstore_context_metadata(@CTX_METADATA_MEM_WORDS)
-    // stack: num_words, old_cost, kexit_info
-    %memory_cost
-    // stack: new_cost, old_cost, kexit_info
-    SUB
-    // stack: additional_cost, kexit_info
-    %charge_gas
-    %jump(%%end)
-%%no_update:
-    // stack: old_num_words, num_words, kexit_info
-    %pop2
-%%end:
-    // stack: kexit_info
-%endmacro
-
-%macro update_mem_bytes
-    // stack: num_bytes, kexit_info
-    %num_bytes_to_num_words
-    // stack: num_words, kexit_info
-    %update_mem_words
-    // stack: kexit_info
-%endmacro
-
->>>>>>> 3de92d9e
 %macro num_bytes_to_num_words
     // stack: num_bytes
     %add_const(31)
@@ -438,8 +324,6 @@
     // stack: is_overflow, sum
     %jumpi(fault_exception)
     // stack: sum
-<<<<<<< HEAD
-=======
 %endmacro
 
 %macro call_depth
@@ -456,5 +340,4 @@
     %mload_global_metadata(@GLOBAL_METADATA_CALL_STACK_DEPTH)
     %decrement
     %mstore_global_metadata(@GLOBAL_METADATA_CALL_STACK_DEPTH)
->>>>>>> 3de92d9e
 %endmacro