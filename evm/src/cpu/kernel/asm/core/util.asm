// Return the next context ID, and record the old context ID in the new one's
// @CTX_METADATA_PARENT_CONTEXT field. Does not actually enter the new context.
%macro create_context
    // stack: (empty)
    %next_context_id
    %set_new_ctx_parent_ctx
    // stack: new_ctx
%endmacro

// Get and increment @GLOBAL_METADATA_LARGEST_CONTEXT to determine the next context ID.
%macro next_context_id
    // stack: (empty)
    %mload_global_metadata(@GLOBAL_METADATA_LARGEST_CONTEXT)
    %increment
    // stack: new_ctx
    DUP1
    %mstore_global_metadata(@GLOBAL_METADATA_LARGEST_CONTEXT)
    // stack: new_ctx
%endmacro

// Returns whether the current transaction is a contract creation transaction.
%macro is_contract_creation
    // stack: (empty)
    %mload_global_metadata(@GLOBAL_METADATA_CONTRACT_CREATION)
%endmacro

%macro is_precompile
    // stack: addr
    DUP1 %ge_const(@ECREC) SWAP1 %le_const(@BLAKE2_F)
    // stack: addr>=1, addr<=9
    MUL // Cheaper than AND
%endmacro

// Returns 1 if the account is non-existent, 0 otherwise.
%macro is_non_existent
    // stack: addr
    %mpt_read_state_trie ISZERO
%endmacro

// Returns 1 if the account is empty, 0 otherwise.
%macro is_empty
    // stack: addr
    %mpt_read_state_trie
    // stack: account_ptr
    DUP1 ISZERO %jumpi(%%false)
    // stack: account_ptr
    DUP1 %mload_trie_data
    // stack: nonce, account_ptr
    ISZERO %not_bit %jumpi(%%false)
    %increment DUP1 %mload_trie_data
    // stack: balance, balance_ptr
    ISZERO %not_bit %jumpi(%%false)
    %add_const(2) %mload_trie_data
    // stack: code_hash
    PUSH @EMPTY_STRING_HASH
    EQ
    %jump(%%after)
%%false:
    // stack: account_ptr
    POP
    PUSH 0
%%after:
%endmacro

// Returns 1 if the account is dead (i.e., empty or non-existent), 0 otherwise.
%macro is_dead
    // stack: addr
    DUP1 %is_non_existent
    SWAP1 %is_empty
    OR
<<<<<<< HEAD
=======
%endmacro

// Gets the size of the stack _before_ the macro is run
// WARNING: this macro is side-effecting. It writes the current stack length to offset
// `CTX_METADATA_STACK_SIZE`, segment `SEGMENT_CONTEXT_METADATA` in the current context. But I can't
// imagine it being an issue unless someone's doing something dumb.
%macro stack_length
    // stack: (empty)
    GET_CONTEXT
    // stack: current_ctx
    // It seems odd to switch to the context that we are already in. We do this because SET_CONTEXT
    // saves the stack length of the context we are leaving in its metadata segment.
    SET_CONTEXT
    // stack: (empty)
    // We can now read this stack length from memory.
    push @CTX_METADATA_STACK_SIZE
    %mload_current(@SEGMENT_CONTEXT_METADATA)
    // stack: stack_length
>>>>>>> 3de92d9e
%endmacro<|MERGE_RESOLUTION|>--- conflicted
+++ resolved
@@ -68,8 +68,6 @@
     DUP1 %is_non_existent
     SWAP1 %is_empty
     OR
-<<<<<<< HEAD
-=======
 %endmacro
 
 // Gets the size of the stack _before_ the macro is run
@@ -88,5 +86,4 @@
     push @CTX_METADATA_STACK_SIZE
     %mload_current(@SEGMENT_CONTEXT_METADATA)
     // stack: stack_length
->>>>>>> 3de92d9e
 %endmacro