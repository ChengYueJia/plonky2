--- conflicted
+++ resolved
@@ -1,13 +1,6 @@
 // Labels for unimplemented syscalls to make the kernel assemble.
 // Each label should be removed from this file once it is implemented.
 
-<<<<<<< HEAD
-global sys_blockhash:
-    PANIC
-global sys_prevrandao:
-    // TODO: What semantics will this have for Edge?
-    PANIC
-=======
 // This is a temporary version that returns 0 on all inputs.
 // TODO: Fix this.
 global sys_blockhash:
@@ -24,5 +17,4 @@
     %charge_gas_const(@GAS_BASE)
     %mload_global_metadata(@GLOBAL_METADATA_BLOCK_DIFFICULTY)
     %stack (difficulty, kexit_info) -> (kexit_info, difficulty)
-    EXIT_KERNEL
->>>>>>> 3de92d9e
+    EXIT_KERNEL