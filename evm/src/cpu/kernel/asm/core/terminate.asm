// Handlers for operations which terminate the current context, namely STOP,
// RETURN, SELFDESTRUCT, REVERT, and exceptions such as stack underflow.

global sys_stop:
    // stack: kexit_info
    // Set the parent context's return data size to 0.
    %mstore_parent_context_metadata(@CTX_METADATA_RETURNDATA_SIZE, 0)

    %leftover_gas
    // stack: leftover_gas
    PUSH 1 // success
    %jump(terminate_common)

global sys_return:
    // stack: kexit_info, offset, size
    %stack (kexit_info, offset, size) -> (offset, size, kexit_info, offset, size)
    %add_or_fault 
    // stack: offset+size, kexit_info, offset, size
    DUP4 ISZERO %jumpi(return_zero_size)
    // stack: offset+size, kexit_info, offset, size
    DUP1 %ensure_reasonable_offset
    %update_mem_bytes
    %jump(return_after_gas)
return_zero_size:
    POP
return_after_gas:
    // Load the parent's context.
    %mload_context_metadata(@CTX_METADATA_PARENT_CONTEXT)

    // Store the return data size in the parent context's metadata.
    %stack (parent_ctx, kexit_info, offset, size) ->
        (parent_ctx, @SEGMENT_CONTEXT_METADATA, @CTX_METADATA_RETURNDATA_SIZE, size, offset, size, parent_ctx, kexit_info)
    MSTORE_GENERAL
    // stack: offset, size, parent_ctx, kexit_info

    // Store the return data in the parent context's returndata segment.
    GET_CONTEXT
    %stack (ctx, offset, size, parent_ctx, kexit_info) ->
        (
        parent_ctx, @SEGMENT_RETURNDATA, 0, // DST
        ctx, @SEGMENT_MAIN_MEMORY, offset,  // SRC
        size, sys_return_finish, kexit_info // count, retdest, ...
        )
    %jump(memcpy)

sys_return_finish:
    // stack: kexit_info
    %leftover_gas
    // stack: leftover_gas
    PUSH 1 // success
    %jump(terminate_common)

global sys_selfdestruct:
    %check_static
    // stack: kexit_info, recipient
    SWAP1 %u256_to_addr
    %address DUP1 %balance

    // Insert recipient into the accessed addresses list.
    // stack: balance, address, recipient, kexit_info
    DUP3 %insert_accessed_addresses

    // Set the parent context's return data size to 0.
    %mstore_parent_context_metadata(@CTX_METADATA_RETURNDATA_SIZE, 0)

    // Compute gas.
    // stack: cold_access, balance, address, recipient, kexit_info
    %mul_const(@GAS_COLDACCOUNTACCESS)
    DUP2
    // stack: balance, gas_coldaccess, balance, address, recipient, kexit_info
    ISZERO %not_bit
    // stack: balance!=0, gas_coldaccess, balance, address, recipient, kexit_info
    DUP5 %is_dead MUL %mul_const(@GAS_NEWACCOUNT)
    // stack: gas_newaccount, gas_coldaccess, balance, address, recipient, kexit_info
    ADD %add_const(@GAS_SELFDESTRUCT)
    %stack (gas, balance, address, recipient, kexit_info) -> (gas, kexit_info, balance, address, recipient)
    %charge_gas
    %stack (kexit_info, balance, address, recipient) -> (balance, address, recipient, kexit_info)

    // Insert address into the selfdestruct set.
    // stack: balance, address, recipient, kexit_info
    DUP2 %insert_selfdestruct_list

    // Set the balance of the address to 0.
    // stack: balance, address, recipient, kexit_info
    PUSH 0
    // stack: 0, balance, address, recipient, kexit_info
    DUP3 %mpt_read_state_trie
    // stack: account_ptr, 0, balance, address, recipient, kexit_info
    %add_const(1)
    // stack: balance_ptr, 0, balance, address, recipient, kexit_info
<<<<<<< HEAD
    %mstore_trie_data // TODO: This should be a copy-on-write operation.
=======
    %mstore_trie_data
>>>>>>> 3de92d9e

    %stack (balance, address, recipient, kexit_info) ->
        (address, recipient, balance, address, recipient, recipient, balance, kexit_info)
    %journal_add_account_destroyed

    // If the recipient is the same as the address, then we're done.
    // Otherwise, send the balance to the recipient.
    // stack: address, recipient, recipient, balance, kexit_info
    EQ %jumpi(sys_selfdestruct_same_addr)
    // stack: recipient, balance, kexit_info
    %add_eth

    // stack: kexit_info
    %leftover_gas
    // stack: leftover_gas
    PUSH 1 // success
    %jump(terminate_common)

sys_selfdestruct_same_addr:
    // stack: recipient, balance, kexit_info
    %pop2
    %leftover_gas
    // stack: leftover_gas
    PUSH 1 // success
    %jump(terminate_common)

global sys_revert:
    // stack: kexit_info, offset, size
    %stack (kexit_info, offset, size) -> (offset, size, kexit_info, offset, size)
    %add_or_fault
<<<<<<< HEAD
    DUP1 %ensure_reasonable_offset
    // stack: offset+size, kexit_info, offset, size
    DUP4 ISZERO %jumpi(revert_zero_size)
=======
    // stack: offset+size, kexit_info, offset, size
    DUP4 ISZERO %jumpi(revert_zero_size)
    // stack: offset+size, kexit_info, offset, size
    DUP1 %ensure_reasonable_offset
>>>>>>> 3de92d9e
    %update_mem_bytes
    %jump(revert_after_gas)
revert_zero_size:
    POP
revert_after_gas:
    // Load the parent's context.
    %mload_context_metadata(@CTX_METADATA_PARENT_CONTEXT)

    // Store the return data size in the parent context's metadata.
    %stack (parent_ctx, kexit_info, offset, size) ->
        (parent_ctx, @SEGMENT_CONTEXT_METADATA, @CTX_METADATA_RETURNDATA_SIZE, size, offset, size, parent_ctx, kexit_info)
    MSTORE_GENERAL
    // stack: offset, size, parent_ctx, kexit_info

    // Store the return data in the parent context's returndata segment.
    GET_CONTEXT
    %stack (ctx, offset, size, parent_ctx, kexit_info) ->
        (
        parent_ctx, @SEGMENT_RETURNDATA, 0, // DST
        ctx, @SEGMENT_MAIN_MEMORY, offset,  // SRC
        size, sys_revert_finish, kexit_info // count, retdest, ...
        )
    %jump(memcpy)

sys_revert_finish:
    %leftover_gas
    // stack: leftover_gas
    %revert_checkpoint
    PUSH 0 // success
    %jump(terminate_common)

// The execution is in an exceptional halting state if
// - there is insufficient gas
// - the instruction is invalid
// - there are insufficient stack items
// - a JUMP/JUMPI destination is invalid
// - the new stack size would be larger than 1024, or
// - state modification is attempted during a static call
global fault_exception:
    // stack: (empty)
    %revert_checkpoint
    PUSH 0 // leftover_gas
    // Set the parent context's return data size to 0.
    %mstore_parent_context_metadata(@CTX_METADATA_RETURNDATA_SIZE, 0)
    PUSH 0 // success
    %jump(terminate_common)

global terminate_common:
    // stack: success, leftover_gas
    // TODO: Panic if we exceeded our gas limit?

    // We want to move the success flag from our (child) context's stack to the
    // parent context's stack. We will write it to memory, specifically
    // SEGMENT_KERNEL_GENERAL[0], then load it after the context switch.
    PUSH 0
    // stack: 0, success, leftover_gas
    %mstore_kernel_general
    // stack: leftover_gas

    // Similarly, we write leftover_gas to SEGMENT_KERNEL_GENERAL[1] so that
    // we can later read it after switching to the parent context.
    PUSH 1
    // stack: 1, leftover_gas
    %mstore_kernel_general
    // stack: (empty)

    // Similarly, we write the parent PC to SEGMENT_KERNEL_GENERAL[2] so that
    // we can later read it after switching to the parent context.
    %mload_context_metadata(@CTX_METADATA_PARENT_PC)
    PUSH 2
    %mstore_kernel(@SEGMENT_KERNEL_GENERAL)
    // stack: (empty)

    // Go back to the parent context.
    %mload_context_metadata(@CTX_METADATA_PARENT_CONTEXT)
    SET_CONTEXT
    %decrement_call_depth
    // stack: (empty)

    // Load the fields that we stored in SEGMENT_KERNEL_GENERAL.
    PUSH 1 %mload_kernel_general // leftover_gas
    PUSH 0 %mload_kernel_general // success
    PUSH 2 %mload_kernel_general // parent_pc

    // stack: parent_pc, success, leftover_gas
    JUMP<|MERGE_RESOLUTION|>--- conflicted
+++ resolved
@@ -89,11 +89,7 @@
     // stack: account_ptr, 0, balance, address, recipient, kexit_info
     %add_const(1)
     // stack: balance_ptr, 0, balance, address, recipient, kexit_info
-<<<<<<< HEAD
-    %mstore_trie_data // TODO: This should be a copy-on-write operation.
-=======
     %mstore_trie_data
->>>>>>> 3de92d9e
 
     %stack (balance, address, recipient, kexit_info) ->
         (address, recipient, balance, address, recipient, recipient, balance, kexit_info)
@@ -124,16 +120,10 @@
     // stack: kexit_info, offset, size
     %stack (kexit_info, offset, size) -> (offset, size, kexit_info, offset, size)
     %add_or_fault
-<<<<<<< HEAD
+    // stack: offset+size, kexit_info, offset, size
+    DUP4 ISZERO %jumpi(revert_zero_size)
+    // stack: offset+size, kexit_info, offset, size
     DUP1 %ensure_reasonable_offset
-    // stack: offset+size, kexit_info, offset, size
-    DUP4 ISZERO %jumpi(revert_zero_size)
-=======
-    // stack: offset+size, kexit_info, offset, size
-    DUP4 ISZERO %jumpi(revert_zero_size)
-    // stack: offset+size, kexit_info, offset, size
-    DUP1 %ensure_reasonable_offset
->>>>>>> 3de92d9e
     %update_mem_bytes
     %jump(revert_after_gas)
 revert_zero_size:
