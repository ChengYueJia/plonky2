// After the transaction data has been parsed into a normalized set of fields
// (see NormalizedTxnField), this routine processes the transaction.

// TODO: Save checkpoints in @CTX_METADATA_STATE_TRIE_CHECKPOINT_PTR and @SEGMENT_STORAGE_TRIE_CHECKPOINT_PTRS.

// Pre stack: retdest
// Post stack: (empty)
global process_normalized_txn:
    // stack: retdest
    %compute_fees
    // stack: retdest
<<<<<<< HEAD

    // Compute this transaction's intrinsic gas and store it.
    %intrinsic_gas
    %mstore_txn_field(@TXN_FIELD_INTRINSIC_GAS)
    // stack: retdest

    // Assert gas_limit >= intrinsic_gas.
    %mload_txn_field(@TXN_FIELD_INTRINSIC_GAS)
    %mload_txn_field(@TXN_FIELD_GAS_LIMIT)
    %assert_ge(invalid_txn)

    // Assert block gas limit >= txn gas limit.
    %mload_txn_field(@TXN_FIELD_GAS_LIMIT)
    %mload_global_metadata(@GLOBAL_METADATA_BLOCK_GAS_LIMIT)
    %assert_ge(invalid_txn)

    %mload_txn_field(@TXN_FIELD_ORIGIN)
    // stack: sender, retdest

    // Check that txn nonce matches account nonce.
     DUP1 %nonce
     DUP1 %eq_const(@MAX_NONCE) %assert_zero(invalid_txn) // EIP-2681
    // stack: sender_nonce, sender, retdest
    %mload_txn_field(@TXN_FIELD_NONCE)
    // stack: tx_nonce, sender_nonce, sender, retdest
    %assert_eq(invalid_txn)
    // stack: sender, retdest

    // Assert sender has no code.
    DUP1 %ext_code_empty %assert_nonzero(invalid_txn)
    // stack: sender, retdest

    // Assert sender balance >= gas_limit * gas_price + value.
    %balance
    // stack: sender_balance, retdest
    %mload_txn_field(@TXN_FIELD_COMPUTED_FEE_PER_GAS)
    %mload_txn_field(@TXN_FIELD_GAS_LIMIT)
    MUL
    %mload_txn_field(@TXN_FIELD_VALUE)
    ADD
    %assert_le(invalid_txn)
    // stack: retdest

    // Assert chain ID matches block metadata
    %mload_txn_field(@TXN_FIELD_CHAIN_ID_PRESENT)
    // stack: chain_id_present, retdest
    DUP1
    %mload_txn_field(@TXN_FIELD_CHAIN_ID)
    // stack: tx_chain_id, chain_id_present, chain_id_present, retdest
    MUL SWAP1
    // stack: chain_id_present, filtered_tx_chain_id, retdest
    %mload_global_metadata(@GLOBAL_METADATA_BLOCK_CHAIN_ID)
    MUL
    // stack: filtered_block_chain_id, filtered_tx_chain_id, retdest
    %assert_eq(invalid_txn)
    // stack: retdest

global buy_gas:
    %mload_txn_field(@TXN_FIELD_COMPUTED_FEE_PER_GAS)
    %mload_txn_field(@TXN_FIELD_GAS_LIMIT)
    MUL
    // stack: gas_cost, retdest
    %mload_txn_field(@TXN_FIELD_ORIGIN)
    // stack: sender_addr, gas_cost, retdest
    %deduct_eth
    // stack: deduct_eth_status, retdest
    %jumpi(panic)
    // stack: retdest

global increment_sender_nonce:
    %mload_txn_field(@TXN_FIELD_ORIGIN)
    %increment_nonce
=======

    // Compute this transaction's intrinsic gas and store it.
    %intrinsic_gas
    %mstore_txn_field(@TXN_FIELD_INTRINSIC_GAS)
    // stack: retdest

    // Assert gas_limit >= intrinsic_gas.
    %mload_txn_field(@TXN_FIELD_INTRINSIC_GAS)
    %mload_txn_field(@TXN_FIELD_GAS_LIMIT)
    %assert_ge(invalid_txn)

    // Assert block gas limit >= txn gas limit.
    %mload_txn_field(@TXN_FIELD_GAS_LIMIT)
    %mload_global_metadata(@GLOBAL_METADATA_BLOCK_GAS_LIMIT)
    %assert_ge(invalid_txn)

    %mload_txn_field(@TXN_FIELD_ORIGIN)
    // stack: sender, retdest

    // Check that txn nonce matches account nonce.
     DUP1 %nonce
     DUP1 %eq_const(@MAX_NONCE) %assert_zero(invalid_txn) // EIP-2681
    // stack: sender_nonce, sender, retdest
    %mload_txn_field(@TXN_FIELD_NONCE)
    // stack: tx_nonce, sender_nonce, sender, retdest
    %assert_eq(invalid_txn)
    // stack: sender, retdest

    // Assert sender has no code.
    DUP1 %ext_code_empty %assert_nonzero(invalid_txn)
    // stack: sender, retdest

    // Assert sender balance >= gas_limit * gas_price + value.
    %balance
    // stack: sender_balance, retdest
    %mload_txn_field(@TXN_FIELD_COMPUTED_FEE_PER_GAS)
    %mload_txn_field(@TXN_FIELD_GAS_LIMIT)
    MUL
    %mload_txn_field(@TXN_FIELD_VALUE)
    ADD
    %assert_le(invalid_txn)
    // stack: retdest

    // Assert chain ID matches block metadata
    %mload_txn_field(@TXN_FIELD_CHAIN_ID_PRESENT)
    // stack: chain_id_present, retdest
    DUP1
    %mload_txn_field(@TXN_FIELD_CHAIN_ID)
    // stack: tx_chain_id, chain_id_present, chain_id_present, retdest
    MUL SWAP1
    // stack: chain_id_present, filtered_tx_chain_id, retdest
    %mload_global_metadata(@GLOBAL_METADATA_BLOCK_CHAIN_ID)
    MUL
    // stack: filtered_block_chain_id, filtered_tx_chain_id, retdest
    %assert_eq(invalid_txn)
    // stack: retdest

global buy_gas:
    %mload_txn_field(@TXN_FIELD_COMPUTED_FEE_PER_GAS)
    %mload_txn_field(@TXN_FIELD_GAS_LIMIT)
    MUL
    // stack: gas_cost, retdest
    %mload_txn_field(@TXN_FIELD_ORIGIN)
    // stack: sender_addr, gas_cost, retdest
    %deduct_eth
    // stack: deduct_eth_status, retdest
    %jumpi(panic)
    // stack: retdest

global increment_sender_nonce:
    %mload_txn_field(@TXN_FIELD_ORIGIN)
    DUP1 %increment_nonce

global warm_origin:
    // stack: origin, retdest
    %insert_accessed_addresses_no_return

global warm_precompiles:
    // Add precompiles to accessed addresses.
    PUSH @ECREC %insert_accessed_addresses_no_return
    PUSH @SHA256 %insert_accessed_addresses_no_return
    PUSH @RIP160 %insert_accessed_addresses_no_return
    PUSH @ID %insert_accessed_addresses_no_return
    PUSH @EXPMOD %insert_accessed_addresses_no_return
    PUSH @BN_ADD %insert_accessed_addresses_no_return
    PUSH @BN_MUL %insert_accessed_addresses_no_return
    PUSH @SNARKV %insert_accessed_addresses_no_return
    PUSH @BLAKE2_F %insert_accessed_addresses_no_return

// EIP-3651
global warm_coinbase:
    %mload_global_metadata(@GLOBAL_METADATA_BLOCK_BENEFICIARY)
    %insert_accessed_addresses_no_return
>>>>>>> 3de92d9e

global warm_precompiles:
    // Add precompiles to accessed addresses.
    PUSH @ECREC %insert_accessed_addresses_no_return
    PUSH @SHA256 %insert_accessed_addresses_no_return
    PUSH @RIP160 %insert_accessed_addresses_no_return
    PUSH @ID %insert_accessed_addresses_no_return
    PUSH @EXPMOD %insert_accessed_addresses_no_return
    PUSH @BN_ADD %insert_accessed_addresses_no_return
    PUSH @BN_MUL %insert_accessed_addresses_no_return
    PUSH @SNARKV %insert_accessed_addresses_no_return
    PUSH @BLAKE2_F %insert_accessed_addresses_no_return

// EIP-3651
global warm_coinbase:
    %mload_global_metadata(@GLOBAL_METADATA_BLOCK_BENEFICIARY)
    %insert_accessed_addresses_no_return

global process_based_on_type:
    %is_contract_creation
    %jumpi(process_contract_creation_txn)
    %jump(process_message_txn)

global process_contract_creation_txn:
    // stack: retdest

    %mload_txn_field(@TXN_FIELD_ORIGIN)
    // stack: origin, retdest
    DUP1 %nonce
    // stack: origin_nonce, origin, retdest
    %decrement // Need the non-incremented nonce
    SWAP1
    // stack: origin, origin_nonce, retdest
    %get_create_address
    // stack: address, retdest
    DUP1 %insert_accessed_addresses_no_return

    %checkpoint

    // Create the new contract account in the state trie.
    DUP1
    // stack: address, address, retdest
    %create_contract_account
    // stack: status, address, retdest
    %jumpi(create_contract_account_fault)

    // stack: address, retdest
    // Transfer value to new contract
    DUP1 %mload_txn_field(@TXN_FIELD_VALUE)
    SWAP1
    %mload_txn_field(@TXN_FIELD_ORIGIN)
    DUP3 DUP3 DUP3
    %transfer_eth %jumpi(panic)
    %journal_add_balance_transfer
    // stack: address, retdest

    %create_context
    // stack: new_ctx, address, retdest

    // Store constructor code length
    %mload_txn_field(@TXN_FIELD_DATA_LEN)
    // stack: data_len, new_ctx, address, retdest
    PUSH @CTX_METADATA_CODE_SIZE
    PUSH @SEGMENT_CONTEXT_METADATA
    // stack: segment, offset, data_len, new_ctx, address, retdest
    DUP4 // new_ctx
    MSTORE_GENERAL
    // stack: new_ctx, address, retdest

    // Copy the code from txdata to the new context's code segment.
    PUSH process_contract_creation_txn_after_code_loaded
    %mload_txn_field(@TXN_FIELD_DATA_LEN)
    PUSH 0 // SRC.offset
    PUSH @SEGMENT_TXN_DATA // SRC.segment
    PUSH 0 // SRC.context
    PUSH 0 // DST.offset
    PUSH @SEGMENT_CODE // DST.segment
    DUP8 // DST.context = new_ctx
    %jump(memcpy)

global process_contract_creation_txn_after_code_loaded:
    // stack: new_ctx, address, retdest

    // Each line in the block below does not change the stack.
    DUP2 %set_new_ctx_addr
    %mload_txn_field(@TXN_FIELD_ORIGIN) %set_new_ctx_caller
    %mload_txn_field(@TXN_FIELD_VALUE) %set_new_ctx_value
    %set_new_ctx_parent_ctx
    %set_new_ctx_parent_pc(process_contract_creation_txn_after_constructor)
    %non_intrinisic_gas %set_new_ctx_gas_limit
    // stack: new_ctx, address, retdest

    %enter_new_ctx
    // (Old context) stack: new_ctx, address, retdest

global process_contract_creation_txn_after_constructor:
    // stack: success, leftover_gas, new_ctx, address, retdest
    DUP1 POP // TODO: Success will go into the receipt when we support that.
    ISZERO %jumpi(contract_creation_fault_3)

    // EIP-3541: Reject new contract code starting with the 0xEF byte
<<<<<<< HEAD
    PUSH 0 %mload_current(@SEGMENT_RETURNDATA) %eq_const(0xEF) %jumpi(contract_creation_fault_3)
=======
    PUSH 0 %mload_current(@SEGMENT_RETURNDATA) %eq_const(0xEF) %jumpi(contract_creation_fault_3_zero_leftover)
>>>>>>> 3de92d9e

    // stack: leftover_gas, new_ctx, address, retdest
    %returndatasize // Size of the code.
    // stack: code_size, leftover_gas, new_ctx, address, retdest
    DUP1 %gt_const(@MAX_CODE_SIZE) %jumpi(contract_creation_fault_4)
    // stack: code_size, leftover_gas, new_ctx, address, retdest
    %mul_const(@GAS_CODEDEPOSIT) SWAP1
    // stack: leftover_gas, codedeposit_cost, new_ctx, address, retdest
    DUP2 DUP2 LT %jumpi(contract_creation_fault_4)
    // stack: leftover_gas, codedeposit_cost, new_ctx, address, retdest
    SUB

    // Store the code hash of the new contract.
    // stack: leftover_gas, new_ctx, address, retdest
    GET_CONTEXT
    %returndatasize
    %stack (size, ctx) -> (ctx, @SEGMENT_RETURNDATA, 0, size) // context, segment, offset, len
    KECCAK_GENERAL
    // stack: codehash, leftover_gas, new_ctx, address, retdest
    %observe_new_contract
    DUP4
    // stack: address, codehash, leftover_gas, new_ctx, address, retdest
    %set_codehash

    // stack: leftover_gas, new_ctx, address, retdest
    %pay_coinbase_and_refund_sender
    %delete_all_touched_addresses
    %delete_all_selfdestructed_addresses
    // stack: new_ctx, address, retdest
    POP
    POP
    JUMP

global process_message_txn:
    // stack: retdest
    %mload_txn_field(@TXN_FIELD_VALUE)
    %mload_txn_field(@TXN_FIELD_TO)
    DUP1 %insert_accessed_addresses_no_return
    %mload_txn_field(@TXN_FIELD_ORIGIN)
    DUP1 %insert_accessed_addresses_no_return
    // stack: from, to, amount, retdest
    %transfer_eth
    // stack: transfer_eth_status, retdest
    %jumpi(process_message_txn_insufficient_balance)
    // stack: retdest

    %handle_precompiles_from_eoa

    // If to's code is empty, return.
    %mload_txn_field(@TXN_FIELD_TO) %ext_code_empty
    // stack: code_empty, retdest
    %jumpi(process_message_txn_return)

    // Otherwise, load to's code and execute it in a new context.
    // stack: retdest
    %create_context
    // stack: new_ctx, retdest
    PUSH process_message_txn_code_loaded
    PUSH @SEGMENT_CODE
    DUP3 // new_ctx
    %mload_txn_field(@TXN_FIELD_TO)
    // stack: address, new_ctx, segment, process_message_txn_code_loaded, new_ctx, retdest
    %jump(load_code)

global process_message_txn_insufficient_balance:
    // stack: retdest
    PANIC // TODO

global process_message_txn_return:
    // stack: retdest
    // Since no code was executed, the leftover gas is the non-intrinsic gas.
    %non_intrinisic_gas
    // stack: leftover_gas, retdest
    %pay_coinbase_and_refund_sender
    %delete_all_touched_addresses
    // stack: retdest
    JUMP

global process_message_txn_code_loaded:
    // stack: code_size, new_ctx, retdest
    %set_new_ctx_code_size
    // stack: new_ctx, retdest

    // Each line in the block below does not change the stack.
    %mload_txn_field(@TXN_FIELD_TO) %set_new_ctx_addr
    %mload_txn_field(@TXN_FIELD_ORIGIN) %set_new_ctx_caller
    %mload_txn_field(@TXN_FIELD_VALUE) %set_new_ctx_value
    %set_new_ctx_parent_ctx
    %set_new_ctx_parent_pc(process_message_txn_after_call)
    %non_intrinisic_gas %set_new_ctx_gas_limit
    // stack: new_ctx, retdest

    // Set calldatasize and copy txn data to calldata.
    %mload_txn_field(@TXN_FIELD_DATA_LEN)
    %stack (calldata_size, new_ctx, retdest) -> (calldata_size, new_ctx, calldata_size, retdest)
    %set_new_ctx_calldata_size
    %stack (new_ctx, calldata_size, retdest) -> (new_ctx, @SEGMENT_CALLDATA, 0, 0, @SEGMENT_TXN_DATA, 0, calldata_size, process_message_txn_code_loaded_finish, new_ctx, retdest)
    %jump(memcpy)

process_message_txn_code_loaded_finish:
    %enter_new_ctx
    // (Old context) stack: new_ctx, retdest

global process_message_txn_after_call:
    // stack: success, leftover_gas, new_ctx, retdest
    DUP1 POP // TODO: Success will go into the receipt when we support that.
    ISZERO %jumpi(process_message_txn_fail)
process_message_txn_after_call_contd:
    // stack: leftover_gas, new_ctx, retdest
    %pay_coinbase_and_refund_sender
    %delete_all_touched_addresses
    %delete_all_selfdestructed_addresses
    // stack: new_ctx, retdest
    POP
    JUMP

process_message_txn_fail:
    // stack: leftover_gas, new_ctx, retdest
    // Transfer value back to the caller.
<<<<<<< HEAD
=======
    %mload_txn_field(@TXN_FIELD_VALUE) ISZERO %jumpi(process_message_txn_after_call_contd)
>>>>>>> 3de92d9e
    %mload_txn_field(@TXN_FIELD_VALUE)
    %mload_txn_field(@TXN_FIELD_ORIGIN)
    %mload_txn_field(@TXN_FIELD_TO)
    %transfer_eth %jumpi(panic)
    %jump(process_message_txn_after_call_contd)

%macro pay_coinbase_and_refund_sender
    // stack: leftover_gas
    DUP1
    // stack: leftover_gas, leftover_gas
    %mload_txn_field(@TXN_FIELD_GAS_LIMIT)
    SUB
    // stack: used_gas, leftover_gas
    %mload_global_metadata(@GLOBAL_METADATA_REFUND_COUNTER)
    // stack: refund, used_gas, leftover_gas
    DUP2 %div_const(@MAX_REFUND_QUOTIENT) // max_refund = used_gas/5
    // stack: max_refund, refund, used_gas, leftover_gas
    %min
    %stack (refund, used_gas, leftover_gas) -> (leftover_gas, refund, refund, used_gas)
    ADD
    // stack: leftover_gas', refund, used_gas
    SWAP2
    // stack: used_gas, refund, leftover_gas'
    SUB
    // stack: used_gas', leftover_gas'

    // Pay the coinbase.
    %mload_txn_field(@TXN_FIELD_COMPUTED_PRIORITY_FEE_PER_GAS)
    MUL
    // stack: used_gas_tip, leftover_gas'
    %mload_global_metadata(@GLOBAL_METADATA_BLOCK_BENEFICIARY)
    // stack: coinbase, used_gas_tip, leftover_gas'
    %add_eth
    // stack: leftover_gas'

    // Refund gas to the origin.
    %mload_txn_field(@TXN_FIELD_COMPUTED_FEE_PER_GAS)
    MUL
    // stack: leftover_gas_cost
    %mload_txn_field(@TXN_FIELD_ORIGIN)
    // stack: origin, leftover_gas_cost
    %add_eth
    // stack: (empty)
%endmacro

// Sets @TXN_FIELD_MAX_FEE_PER_GAS and @TXN_FIELD_MAX_PRIORITY_FEE_PER_GAS.
%macro compute_fees
    // stack: (empty)
    %mload_global_metadata(@GLOBAL_METADATA_BLOCK_BASE_FEE)
    %mload_txn_field(@TXN_FIELD_MAX_PRIORITY_FEE_PER_GAS)
    %mload_txn_field(@TXN_FIELD_MAX_FEE_PER_GAS)
    // stack: max_fee, max_priority_fee, base_fee
    DUP3 DUP2 %assert_ge(invalid_txn) // Assert max_fee >= base_fee
    // stack: max_fee, max_priority_fee, base_fee
    DUP2 DUP2 %assert_ge(invalid_txn) // Assert max_fee >= max_priority_fee
    %stack (max_fee, max_priority_fee, base_fee) -> (max_fee, base_fee, max_priority_fee, base_fee)
    SUB
    // stack: max_fee - base_fee, max_priority_fee, base_fee
    %min
    // stack: computed_priority_fee, base_fee
    %stack (computed_priority_fee, base_fee) -> (computed_priority_fee, base_fee, computed_priority_fee)
    ADD
    // stack: computed_fee, computed_priority_fee
    %mstore_txn_field(@TXN_FIELD_COMPUTED_FEE_PER_GAS)
    %mstore_txn_field(@TXN_FIELD_COMPUTED_PRIORITY_FEE_PER_GAS)
    // stack: (empty)
%endmacro

%macro non_intrinisic_gas
    // stack: (empty)
    %mload_txn_field(@TXN_FIELD_INTRINSIC_GAS)
    %mload_txn_field(@TXN_FIELD_GAS_LIMIT)
    SUB
    // stack: gas_limit - intrinsic_gas
%endmacro

create_contract_account_fault:
    %revert_checkpoint
    // stack: address, retdest
    POP
    PUSH 0 // leftover gas
    %pay_coinbase_and_refund_sender
    %delete_all_touched_addresses
    %delete_all_selfdestructed_addresses
    JUMP

contract_creation_fault_3:
    %revert_checkpoint
    // stack: leftover_gas, new_ctx, address, retdest
    %stack (leftover_gas, new_ctx, address, retdest) -> (leftover_gas, retdest)
    %pay_coinbase_and_refund_sender
    %delete_all_touched_addresses
    %delete_all_selfdestructed_addresses
    JUMP

<<<<<<< HEAD
=======
contract_creation_fault_3_zero_leftover:
    %revert_checkpoint
    // stack: leftover_gas, new_ctx, address, retdest
    %pop3
    PUSH 0 // leftover gas
    %pay_coinbase_and_refund_sender
    %delete_all_touched_addresses
    %delete_all_selfdestructed_addresses
    JUMP

>>>>>>> 3de92d9e
contract_creation_fault_4:
    %revert_checkpoint
    // stack: code_size, leftover_gas, new_ctx, address, retdest
    %pop4
    PUSH 0 // leftover gas
    %pay_coinbase_and_refund_sender
    %delete_all_touched_addresses
    %delete_all_selfdestructed_addresses
    JUMP


global invalid_txn:
    %jump(txn_loop)<|MERGE_RESOLUTION|>--- conflicted
+++ resolved
@@ -9,7 +9,6 @@
     // stack: retdest
     %compute_fees
     // stack: retdest
-<<<<<<< HEAD
 
     // Compute this transaction's intrinsic gas and store it.
     %intrinsic_gas
@@ -81,79 +80,6 @@
 
 global increment_sender_nonce:
     %mload_txn_field(@TXN_FIELD_ORIGIN)
-    %increment_nonce
-=======
-
-    // Compute this transaction's intrinsic gas and store it.
-    %intrinsic_gas
-    %mstore_txn_field(@TXN_FIELD_INTRINSIC_GAS)
-    // stack: retdest
-
-    // Assert gas_limit >= intrinsic_gas.
-    %mload_txn_field(@TXN_FIELD_INTRINSIC_GAS)
-    %mload_txn_field(@TXN_FIELD_GAS_LIMIT)
-    %assert_ge(invalid_txn)
-
-    // Assert block gas limit >= txn gas limit.
-    %mload_txn_field(@TXN_FIELD_GAS_LIMIT)
-    %mload_global_metadata(@GLOBAL_METADATA_BLOCK_GAS_LIMIT)
-    %assert_ge(invalid_txn)
-
-    %mload_txn_field(@TXN_FIELD_ORIGIN)
-    // stack: sender, retdest
-
-    // Check that txn nonce matches account nonce.
-     DUP1 %nonce
-     DUP1 %eq_const(@MAX_NONCE) %assert_zero(invalid_txn) // EIP-2681
-    // stack: sender_nonce, sender, retdest
-    %mload_txn_field(@TXN_FIELD_NONCE)
-    // stack: tx_nonce, sender_nonce, sender, retdest
-    %assert_eq(invalid_txn)
-    // stack: sender, retdest
-
-    // Assert sender has no code.
-    DUP1 %ext_code_empty %assert_nonzero(invalid_txn)
-    // stack: sender, retdest
-
-    // Assert sender balance >= gas_limit * gas_price + value.
-    %balance
-    // stack: sender_balance, retdest
-    %mload_txn_field(@TXN_FIELD_COMPUTED_FEE_PER_GAS)
-    %mload_txn_field(@TXN_FIELD_GAS_LIMIT)
-    MUL
-    %mload_txn_field(@TXN_FIELD_VALUE)
-    ADD
-    %assert_le(invalid_txn)
-    // stack: retdest
-
-    // Assert chain ID matches block metadata
-    %mload_txn_field(@TXN_FIELD_CHAIN_ID_PRESENT)
-    // stack: chain_id_present, retdest
-    DUP1
-    %mload_txn_field(@TXN_FIELD_CHAIN_ID)
-    // stack: tx_chain_id, chain_id_present, chain_id_present, retdest
-    MUL SWAP1
-    // stack: chain_id_present, filtered_tx_chain_id, retdest
-    %mload_global_metadata(@GLOBAL_METADATA_BLOCK_CHAIN_ID)
-    MUL
-    // stack: filtered_block_chain_id, filtered_tx_chain_id, retdest
-    %assert_eq(invalid_txn)
-    // stack: retdest
-
-global buy_gas:
-    %mload_txn_field(@TXN_FIELD_COMPUTED_FEE_PER_GAS)
-    %mload_txn_field(@TXN_FIELD_GAS_LIMIT)
-    MUL
-    // stack: gas_cost, retdest
-    %mload_txn_field(@TXN_FIELD_ORIGIN)
-    // stack: sender_addr, gas_cost, retdest
-    %deduct_eth
-    // stack: deduct_eth_status, retdest
-    %jumpi(panic)
-    // stack: retdest
-
-global increment_sender_nonce:
-    %mload_txn_field(@TXN_FIELD_ORIGIN)
     DUP1 %increment_nonce
 
 global warm_origin:
@@ -176,24 +102,6 @@
 global warm_coinbase:
     %mload_global_metadata(@GLOBAL_METADATA_BLOCK_BENEFICIARY)
     %insert_accessed_addresses_no_return
->>>>>>> 3de92d9e
-
-global warm_precompiles:
-    // Add precompiles to accessed addresses.
-    PUSH @ECREC %insert_accessed_addresses_no_return
-    PUSH @SHA256 %insert_accessed_addresses_no_return
-    PUSH @RIP160 %insert_accessed_addresses_no_return
-    PUSH @ID %insert_accessed_addresses_no_return
-    PUSH @EXPMOD %insert_accessed_addresses_no_return
-    PUSH @BN_ADD %insert_accessed_addresses_no_return
-    PUSH @BN_MUL %insert_accessed_addresses_no_return
-    PUSH @SNARKV %insert_accessed_addresses_no_return
-    PUSH @BLAKE2_F %insert_accessed_addresses_no_return
-
-// EIP-3651
-global warm_coinbase:
-    %mload_global_metadata(@GLOBAL_METADATA_BLOCK_BENEFICIARY)
-    %insert_accessed_addresses_no_return
 
 global process_based_on_type:
     %is_contract_creation
@@ -278,11 +186,7 @@
     ISZERO %jumpi(contract_creation_fault_3)
 
     // EIP-3541: Reject new contract code starting with the 0xEF byte
-<<<<<<< HEAD
-    PUSH 0 %mload_current(@SEGMENT_RETURNDATA) %eq_const(0xEF) %jumpi(contract_creation_fault_3)
-=======
     PUSH 0 %mload_current(@SEGMENT_RETURNDATA) %eq_const(0xEF) %jumpi(contract_creation_fault_3_zero_leftover)
->>>>>>> 3de92d9e
 
     // stack: leftover_gas, new_ctx, address, retdest
     %returndatasize // Size of the code.
@@ -322,7 +226,6 @@
     %mload_txn_field(@TXN_FIELD_TO)
     DUP1 %insert_accessed_addresses_no_return
     %mload_txn_field(@TXN_FIELD_ORIGIN)
-    DUP1 %insert_accessed_addresses_no_return
     // stack: from, to, amount, retdest
     %transfer_eth
     // stack: transfer_eth_status, retdest
@@ -402,10 +305,7 @@
 process_message_txn_fail:
     // stack: leftover_gas, new_ctx, retdest
     // Transfer value back to the caller.
-<<<<<<< HEAD
-=======
     %mload_txn_field(@TXN_FIELD_VALUE) ISZERO %jumpi(process_message_txn_after_call_contd)
->>>>>>> 3de92d9e
     %mload_txn_field(@TXN_FIELD_VALUE)
     %mload_txn_field(@TXN_FIELD_ORIGIN)
     %mload_txn_field(@TXN_FIELD_TO)
@@ -501,8 +401,6 @@
     %delete_all_selfdestructed_addresses
     JUMP
 
-<<<<<<< HEAD
-=======
 contract_creation_fault_3_zero_leftover:
     %revert_checkpoint
     // stack: leftover_gas, new_ctx, address, retdest
@@ -513,7 +411,6 @@
     %delete_all_selfdestructed_addresses
     JUMP
 
->>>>>>> 3de92d9e
 contract_creation_fault_4:
     %revert_checkpoint
     // stack: code_size, leftover_gas, new_ctx, address, retdest
