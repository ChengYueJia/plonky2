//! An EVM interpreter for testing and debugging purposes.

use core::cmp::Ordering;
use std::collections::HashMap;
use std::ops::Range;

use anyhow::{anyhow, bail, ensure};
use ethereum_types::{U256, U512};
use keccak_hash::keccak;
use plonky2::field::goldilocks_field::GoldilocksField;

use crate::cpu::kernel::aggregator::KERNEL;
use crate::cpu::kernel::constants::context_metadata::ContextMetadata;
use crate::cpu::kernel::constants::global_metadata::GlobalMetadata;
use crate::cpu::kernel::constants::txn_fields::NormalizedTxnField;
use crate::extension_tower::BN_BASE;
use crate::generation::prover_input::ProverInputFn;
use crate::generation::state::GenerationState;
use crate::generation::GenerationInputs;
use crate::memory::segments::Segment;
use crate::witness::memory::{MemoryAddress, MemoryContextState, MemorySegmentState, MemoryState};
use crate::witness::util::stack_peek;

type F = GoldilocksField;

/// Halt interpreter execution whenever a jump to this offset is done.
const DEFAULT_HALT_OFFSET: usize = 0xdeadbeef;

impl MemoryState {
    pub(crate) fn mload_general(&self, context: usize, segment: Segment, offset: usize) -> U256 {
        self.get(MemoryAddress::new(context, segment, offset))
    }

    fn mstore_general(&mut self, context: usize, segment: Segment, offset: usize, value: U256) {
        self.set(MemoryAddress::new(context, segment, offset), value);
    }
}

pub struct Interpreter<'a> {
    kernel_mode: bool,
    jumpdests: Vec<usize>,
    pub(crate) context: usize,
    pub(crate) generation_state: GenerationState<F>,
    prover_inputs_map: &'a HashMap<usize, ProverInputFn>,
    pub(crate) halt_offsets: Vec<usize>,
    pub(crate) debug_offsets: Vec<usize>,
    running: bool,
    opcode_count: [usize; 0x100],
}

pub fn run_interpreter(
    initial_offset: usize,
    initial_stack: Vec<U256>,
) -> anyhow::Result<Interpreter<'static>> {
    run(
        &KERNEL.code,
        initial_offset,
        initial_stack,
        &KERNEL.prover_inputs,
    )
}

#[derive(Clone)]
pub struct InterpreterMemoryInitialization {
    pub label: String,
    pub stack: Vec<U256>,
    pub segment: Segment,
    pub memory: Vec<(usize, Vec<U256>)>,
}

pub fn run_interpreter_with_memory(
    memory_init: InterpreterMemoryInitialization,
) -> anyhow::Result<Interpreter<'static>> {
    let label = KERNEL.global_labels[&memory_init.label];
    let mut stack = memory_init.stack;
    stack.reverse();
    let mut interpreter = Interpreter::new_with_kernel(label, stack);
    for (pointer, data) in memory_init.memory {
        for (i, term) in data.iter().enumerate() {
            interpreter.generation_state.memory.set(
                MemoryAddress::new(0, memory_init.segment, pointer + i),
                *term,
            )
        }
    }
    interpreter.run()?;
    Ok(interpreter)
}

pub fn run<'a>(
    code: &'a [u8],
    initial_offset: usize,
    initial_stack: Vec<U256>,
    prover_inputs: &'a HashMap<usize, ProverInputFn>,
) -> anyhow::Result<Interpreter<'a>> {
    let mut interpreter = Interpreter::new(code, initial_offset, initial_stack, prover_inputs);
    interpreter.run()?;
    Ok(interpreter)
}

impl<'a> Interpreter<'a> {
    pub(crate) fn new_with_kernel(initial_offset: usize, initial_stack: Vec<U256>) -> Self {
        Self::new(
            &KERNEL.code,
            initial_offset,
            initial_stack,
            &KERNEL.prover_inputs,
        )
    }

    pub(crate) fn new(
        code: &'a [u8],
        initial_offset: usize,
        initial_stack: Vec<U256>,
        prover_inputs: &'a HashMap<usize, ProverInputFn>,
    ) -> Self {
        let mut result = Self {
            kernel_mode: true,
            jumpdests: find_jumpdests(code),
            generation_state: GenerationState::new(GenerationInputs::default(), code),
            prover_inputs_map: prover_inputs,
            context: 0,
            halt_offsets: vec![DEFAULT_HALT_OFFSET],
            debug_offsets: vec![],
            running: false,
            opcode_count: [0; 0x100],
        };
        result.generation_state.registers.program_counter = initial_offset;
        result.generation_state.registers.stack_len = initial_stack.len();
        *result.stack_mut() = initial_stack;
        result
    }

    pub(crate) fn run(&mut self) -> anyhow::Result<()> {
        self.running = true;
        while self.running {
            self.run_opcode()?;
        }
        println!("Opcode count:");
        for i in 0..0x100 {
            if self.opcode_count[i] > 0 {
                println!("{}: {}", get_mnemonic(i as u8), self.opcode_count[i])
            }
        }
        println!("Total: {}", self.opcode_count.into_iter().sum::<usize>());
        Ok(())
    }

    fn code(&self) -> &MemorySegmentState {
        &self.generation_state.memory.contexts[self.context].segments[Segment::Code as usize]
    }

    fn code_slice(&self, n: usize) -> Vec<u8> {
        let pc = self.generation_state.registers.program_counter;
        self.code().content[pc..pc + n]
            .iter()
            .map(|u256| u256.byte(0))
            .collect::<Vec<_>>()
    }

    pub(crate) fn get_txn_field(&self, field: NormalizedTxnField) -> U256 {
        self.generation_state.memory.contexts[0].segments[Segment::TxnFields as usize]
            .get(field as usize)
    }

    pub(crate) fn set_txn_field(&mut self, field: NormalizedTxnField, value: U256) {
        self.generation_state.memory.contexts[0].segments[Segment::TxnFields as usize]
            .set(field as usize, value);
    }

    pub(crate) fn get_txn_data(&self) -> &[U256] {
        &self.generation_state.memory.contexts[0].segments[Segment::TxnData as usize].content
    }

    pub(crate) fn get_global_metadata_field(&self, field: GlobalMetadata) -> U256 {
        self.generation_state.memory.contexts[0].segments[Segment::GlobalMetadata as usize]
            .get(field as usize)
    }

    pub(crate) fn set_global_metadata_field(&mut self, field: GlobalMetadata, value: U256) {
        self.generation_state.memory.contexts[0].segments[Segment::GlobalMetadata as usize]
            .set(field as usize, value)
    }

    pub(crate) fn get_trie_data(&self) -> &[U256] {
        &self.generation_state.memory.contexts[0].segments[Segment::TrieData as usize].content
    }

    pub(crate) fn get_trie_data_mut(&mut self) -> &mut Vec<U256> {
        &mut self.generation_state.memory.contexts[0].segments[Segment::TrieData as usize].content
    }

    pub(crate) fn get_memory_segment(&self, segment: Segment) -> Vec<U256> {
        self.generation_state.memory.contexts[0].segments[segment as usize]
            .content
            .clone()
    }

    pub(crate) fn get_memory_segment_bytes(&self, segment: Segment) -> Vec<u8> {
        self.generation_state.memory.contexts[0].segments[segment as usize]
            .content
            .iter()
            .map(|x| x.as_u32() as u8)
            .collect()
    }

<<<<<<< HEAD
=======
    pub(crate) fn get_current_general_memory(&self) -> Vec<U256> {
        self.generation_state.memory.contexts[self.context].segments
            [Segment::KernelGeneral as usize]
            .content
            .clone()
    }

>>>>>>> 3de92d9e
    pub(crate) fn get_kernel_general_memory(&self) -> Vec<U256> {
        self.get_memory_segment(Segment::KernelGeneral)
    }

    pub(crate) fn get_rlp_memory(&self) -> Vec<u8> {
        self.get_memory_segment_bytes(Segment::RlpRaw)
    }

<<<<<<< HEAD
    pub(crate) fn set_memory_segment(&mut self, segment: Segment, memory: Vec<U256>) {
        self.generation_state.memory.contexts[0].segments[segment as usize].content = memory;
    }

    pub(crate) fn set_kernel_general_memory(&mut self, memory: Vec<U256>) {
        self.set_memory_segment(Segment::KernelGeneral, memory)
=======
    pub(crate) fn set_current_general_memory(&mut self, memory: Vec<U256>) {
        self.generation_state.memory.contexts[self.context].segments
            [Segment::KernelGeneral as usize]
            .content = memory;
>>>>>>> 3de92d9e
    }

    pub(crate) fn set_memory_segment_bytes(&mut self, segment: Segment, memory: Vec<u8>) {
        self.generation_state.memory.contexts[0].segments[segment as usize].content =
            memory.into_iter().map(U256::from).collect();
    }

    pub(crate) fn set_rlp_memory(&mut self, rlp: Vec<u8>) {
        self.set_memory_segment_bytes(Segment::RlpRaw, rlp)
    }

    pub(crate) fn set_code(&mut self, context: usize, code: Vec<u8>) {
        assert_ne!(context, 0, "Can't modify kernel code.");
        while self.generation_state.memory.contexts.len() <= context {
            self.generation_state
                .memory
                .contexts
                .push(MemoryContextState::default());
        }
        self.generation_state.memory.contexts[context].segments[Segment::Code as usize].content =
            code.into_iter().map(U256::from).collect();
    }

    pub(crate) fn get_jumpdest_bits(&self, context: usize) -> Vec<bool> {
        self.generation_state.memory.contexts[context].segments[Segment::JumpdestBits as usize]
            .content
            .iter()
            .map(|x| x.bit(0))
            .collect()
    }

    fn incr(&mut self, n: usize) {
        self.generation_state.registers.program_counter += n;
    }

    pub(crate) fn stack(&self) -> &[U256] {
        &self.generation_state.memory.contexts[self.context].segments[Segment::Stack as usize]
            .content
    }

    fn stack_mut(&mut self) -> &mut Vec<U256> {
        &mut self.generation_state.memory.contexts[self.context].segments[Segment::Stack as usize]
            .content
    }

    pub fn extract_kernel_memory(self, segment: Segment, range: Range<usize>) -> Vec<U256> {
        let mut output: Vec<U256> = vec![];
        for i in range {
            let term = self
                .generation_state
                .memory
                .get(MemoryAddress::new(0, segment, i));
            output.push(term);
        }
        output
    }

    pub(crate) fn push(&mut self, x: U256) {
        self.stack_mut().push(x);
        self.generation_state.registers.stack_len += 1;
    }

    fn push_bool(&mut self, x: bool) {
        self.push(if x { U256::one() } else { U256::zero() });
    }

    pub(crate) fn pop(&mut self) -> U256 {
        let result = stack_peek(&self.generation_state, 0);
        self.generation_state.registers.stack_len -= 1;
        let new_len = self.stack_len();
        self.stack_mut().truncate(new_len);
        result.expect("Empty stack")
    }

    fn run_opcode(&mut self) -> anyhow::Result<()> {
        let opcode = self
            .code()
            .get(self.generation_state.registers.program_counter)
            .byte(0);
        self.opcode_count[opcode as usize] += 1;
        self.incr(1);

        match opcode {
            0x00 => self.run_stop(),                                    // "STOP",
            0x01 => self.run_add(),                                     // "ADD",
            0x02 => self.run_mul(),                                     // "MUL",
            0x03 => self.run_sub(),                                     // "SUB",
            0x04 => self.run_div(),                                     // "DIV",
            0x05 => self.run_sdiv(),                                    // "SDIV",
            0x06 => self.run_mod(),                                     // "MOD",
            0x07 => self.run_smod(),                                    // "SMOD",
            0x08 => self.run_addmod(),                                  // "ADDMOD",
            0x09 => self.run_mulmod(),                                  // "MULMOD",
            0x0a => self.run_exp(),                                     // "EXP",
            0x0b => self.run_signextend(),                              // "SIGNEXTEND",
            0x0c => self.run_addfp254(),                                // "ADDFP254",
            0x0d => self.run_mulfp254(),                                // "MULFP254",
            0x0e => self.run_subfp254(),                                // "SUBFP254",
            0x10 => self.run_lt(),                                      // "LT",
            0x11 => self.run_gt(),                                      // "GT",
            0x12 => self.run_slt(),                                     // "SLT",
            0x13 => self.run_sgt(),                                     // "SGT",
            0x14 => self.run_eq(),                                      // "EQ",
            0x15 => self.run_iszero(),                                  // "ISZERO",
            0x16 => self.run_and(),                                     // "AND",
            0x17 => self.run_or(),                                      // "OR",
            0x18 => self.run_xor(),                                     // "XOR",
            0x19 => self.run_not(),                                     // "NOT",
            0x1a => self.run_byte(),                                    // "BYTE",
            0x1b => self.run_shl(),                                     // "SHL",
            0x1c => self.run_shr(),                                     // "SHR",
            0x1d => self.run_sar(),                                     // "SAR",
            0x20 => self.run_keccak256(),                               // "KECCAK256",
            0x21 => self.run_keccak_general(),                          // "KECCAK_GENERAL",
            0x30 => self.run_address(),                                 // "ADDRESS",
            0x31 => todo!(),                                            // "BALANCE",
            0x32 => self.run_origin(),                                  // "ORIGIN",
            0x33 => self.run_caller(),                                  // "CALLER",
            0x34 => self.run_callvalue(),                               // "CALLVALUE",
            0x35 => self.run_calldataload(),                            // "CALLDATALOAD",
            0x36 => self.run_calldatasize(),                            // "CALLDATASIZE",
            0x37 => self.run_calldatacopy(),                            // "CALLDATACOPY",
            0x38 => self.run_codesize(),                                // "CODESIZE",
            0x39 => self.run_codecopy(),                                // "CODECOPY",
            0x3a => self.run_gasprice(),                                // "GASPRICE",
            0x3b => todo!(),                                            // "EXTCODESIZE",
            0x3c => todo!(),                                            // "EXTCODECOPY",
            0x3d => self.run_returndatasize(),                          // "RETURNDATASIZE",
            0x3e => self.run_returndatacopy(),                          // "RETURNDATACOPY",
            0x3f => todo!(),                                            // "EXTCODEHASH",
            0x40 => todo!(),                                            // "BLOCKHASH",
            0x41 => self.run_coinbase(),                                // "COINBASE",
            0x42 => self.run_timestamp(),                               // "TIMESTAMP",
            0x43 => self.run_number(),                                  // "NUMBER",
            0x44 => self.run_difficulty(),                              // "DIFFICULTY",
            0x45 => self.run_gaslimit(),                                // "GASLIMIT",
            0x46 => self.run_chainid(),                                 // "CHAINID",
            0x48 => self.run_basefee(),                                 // "BASEFEE",
            0x49 => self.run_prover_input()?,                           // "PROVER_INPUT",
            0x50 => self.run_pop(),                                     // "POP",
            0x51 => self.run_mload(),                                   // "MLOAD",
            0x52 => self.run_mstore(),                                  // "MSTORE",
            0x53 => self.run_mstore8(),                                 // "MSTORE8",
            0x54 => todo!(),                                            // "SLOAD",
            0x55 => todo!(),                                            // "SSTORE",
            0x56 => self.run_jump(),                                    // "JUMP",
            0x57 => self.run_jumpi(),                                   // "JUMPI",
            0x58 => self.run_pc(),                                      // "PC",
            0x59 => self.run_msize(),                                   // "MSIZE",
            0x5a => todo!(),                                            // "GAS",
            0x5b => self.run_jumpdest(),                                // "JUMPDEST",
            x if (0x5f..0x80).contains(&x) => self.run_push(x - 0x5f),  // "PUSH"
            x if (0x80..0x90).contains(&x) => self.run_dup(x - 0x7f),   // "DUP"
            x if (0x90..0xa0).contains(&x) => self.run_swap(x - 0x8f)?, // "SWAP"
            0xa0 => todo!(),                                            // "LOG0",
            0xa1 => todo!(),                                            // "LOG1",
            0xa2 => todo!(),                                            // "LOG2",
            0xa3 => todo!(),                                            // "LOG3",
            0xa4 => todo!(),                                            // "LOG4",
            0xa5 => bail!(
                "Executed PANIC, stack={:?}, memory={:?}",
                self.stack(),
                self.get_kernel_general_memory()
            ), // "PANIC",
            0xf0 => todo!(),                                            // "CREATE",
            0xf1 => todo!(),                                            // "CALL",
            0xf2 => todo!(),                                            // "CALLCODE",
            0xf3 => todo!(),                                            // "RETURN",
            0xf4 => todo!(),                                            // "DELEGATECALL",
            0xf5 => todo!(),                                            // "CREATE2",
            0xf6 => self.run_get_context(),                             // "GET_CONTEXT",
            0xf7 => self.run_set_context(),                             // "SET_CONTEXT",
            0xf9 => todo!(),                                            // "EXIT_KERNEL",
            0xfa => todo!(),                                            // "STATICCALL",
            0xfb => self.run_mload_general(),                           // "MLOAD_GENERAL",
            0xfc => self.run_mstore_general(),                          // "MSTORE_GENERAL",
            0xfd => todo!(),                                            // "REVERT",
            0xfe => bail!("Executed INVALID"),                          // "INVALID",
            0xff => todo!(),                                            // "SELFDESTRUCT",
            _ => bail!("Unrecognized opcode {}.", opcode),
        };

        if self
            .debug_offsets
            .contains(&self.generation_state.registers.program_counter)
        {
            println!("At {}, stack={:?}", self.offset_name(), self.stack());
        } else if let Some(label) = self.offset_label() {
            println!("At {label}");
        }

        Ok(())
    }

    fn offset_name(&self) -> String {
        KERNEL.offset_name(self.generation_state.registers.program_counter)
    }

    fn offset_label(&self) -> Option<String> {
        KERNEL.offset_label(self.generation_state.registers.program_counter)
    }

    fn run_stop(&mut self) {
        self.running = false;
    }

    fn run_add(&mut self) {
        let x = self.pop();
        let y = self.pop();
        self.push(x.overflowing_add(y).0);
    }

    fn run_mul(&mut self) {
        let x = self.pop();
        let y = self.pop();
        self.push(x.overflowing_mul(y).0);
    }

    fn run_sub(&mut self) {
        let x = self.pop();
        let y = self.pop();
        self.push(x.overflowing_sub(y).0);
    }

    fn run_addfp254(&mut self) {
        let x = self.pop() % BN_BASE;
        let y = self.pop() % BN_BASE;
        // BN_BASE is 254-bit so addition can't overflow
        self.push((x + y) % BN_BASE);
    }

    fn run_mulfp254(&mut self) {
        let x = self.pop();
        let y = self.pop();
        self.push(U256::try_from(x.full_mul(y) % BN_BASE).unwrap());
    }

    fn run_subfp254(&mut self) {
        let x = self.pop() % BN_BASE;
        let y = self.pop() % BN_BASE;
        // BN_BASE is 254-bit so addition can't overflow
        self.push((x + (BN_BASE - y)) % BN_BASE);
    }

    fn run_div(&mut self) {
        let x = self.pop();
        let y = self.pop();
        self.push(if y.is_zero() { U256::zero() } else { x / y });
    }

    fn run_sdiv(&mut self) {
        let mut x = self.pop();
        let mut y = self.pop();

        let y_is_zero = y.is_zero();

        if y_is_zero {
            self.push(U256::zero());
        } else if y.eq(&MINUS_ONE) && x.eq(&MIN_VALUE) {
            self.push(MIN_VALUE);
        } else {
            let x_is_pos = x.eq(&(x & SIGN_MASK));
            let y_is_pos = y.eq(&(y & SIGN_MASK));

            // We compute the absolute quotient first,
            // then adapt its sign based on the operands.
            if !x_is_pos {
                x = two_complement(x);
            }
            if !y_is_pos {
                y = two_complement(y);
            }
            let div = x / y;
            if div.eq(&U256::zero()) {
                self.push(U256::zero());
            }

            self.push(if x_is_pos == y_is_pos {
                div
            } else {
                two_complement(div)
            });
        }
    }

    fn run_mod(&mut self) {
        let x = self.pop();
        let y = self.pop();
        self.push(if y.is_zero() { U256::zero() } else { x % y });
    }

    fn run_smod(&mut self) {
        let mut x = self.pop();
        let mut y = self.pop();

        if y.is_zero() {
            self.push(U256::zero());
        } else {
            let x_is_pos = x.eq(&(x & SIGN_MASK));
            let y_is_pos = y.eq(&(y & SIGN_MASK));

            // We compute the absolute remainder first,
            // then adapt its sign based on the operands.
            if !x_is_pos {
                x = two_complement(x);
            }
            if !y_is_pos {
                y = two_complement(y);
            }
            let rem = x % y;
            if rem.eq(&U256::zero()) {
                self.push(U256::zero());
            }

            // Remainder always has the same sign as the dividend.
            self.push(if x_is_pos { rem } else { two_complement(rem) });
        }
    }

    fn run_addmod(&mut self) {
        let x = U512::from(self.pop());
        let y = U512::from(self.pop());
        let z = U512::from(self.pop());
        self.push(if z.is_zero() {
            U256::zero()
        } else {
            U256::try_from((x + y) % z).unwrap()
        });
    }

    fn run_mulmod(&mut self) {
        let x = self.pop();
        let y = self.pop();
        let z = U512::from(self.pop());
        self.push(if z.is_zero() {
            U256::zero()
        } else {
            U256::try_from(x.full_mul(y) % z).unwrap()
        });
    }

    fn run_exp(&mut self) {
        let x = self.pop();
        let y = self.pop();
        self.push(x.overflowing_pow(y).0);
    }

    fn run_lt(&mut self) {
        let x = self.pop();
        let y = self.pop();
        self.push_bool(x < y);
    }

    fn run_gt(&mut self) {
        let x = self.pop();
        let y = self.pop();
        self.push_bool(x > y);
    }

    fn run_slt(&mut self) {
        let x = self.pop();
        let y = self.pop();
        self.push_bool(signed_cmp(x, y) == Ordering::Less);
    }

    fn run_sgt(&mut self) {
        let x = self.pop();
        let y = self.pop();
        self.push_bool(signed_cmp(x, y) == Ordering::Greater);
    }

    fn run_signextend(&mut self) {
        let n = self.pop();
        let x = self.pop();
        if n > U256::from(31) {
            self.push(x);
        } else {
            let n = n.low_u64() as usize;
            let num_bytes_prepend = 31 - n;

            let mut x_bytes = [0u8; 32];
            x.to_big_endian(&mut x_bytes);
            let x_bytes = x_bytes[num_bytes_prepend..].to_vec();
            let sign_bit = x_bytes[0] >> 7;

            let mut bytes = if sign_bit == 0 {
                vec![0; num_bytes_prepend]
            } else {
                vec![0xff; num_bytes_prepend]
            };
            bytes.extend_from_slice(&x_bytes);

            self.push(U256::from_big_endian(&bytes));
        }
    }

    fn run_eq(&mut self) {
        let x = self.pop();
        let y = self.pop();
        self.push_bool(x == y);
    }

    fn run_iszero(&mut self) {
        let x = self.pop();
        self.push_bool(x.is_zero());
    }

    fn run_and(&mut self) {
        let x = self.pop();
        let y = self.pop();
        self.push(x & y);
    }

    fn run_or(&mut self) {
        let x = self.pop();
        let y = self.pop();
        self.push(x | y);
    }

    fn run_xor(&mut self) {
        let x = self.pop();
        let y = self.pop();
        self.push(x ^ y);
    }

    fn run_not(&mut self) {
        let x = self.pop();
        self.push(!x);
    }

    fn run_byte(&mut self) {
        let i = self.pop();
        let x = self.pop();
        let result = if i < 32.into() {
            x.byte(31 - i.as_usize())
        } else {
            0
        };
        self.push(result.into());
    }

    fn run_shl(&mut self) {
        let shift = self.pop();
        let value = self.pop();
        self.push(if shift < U256::from(256usize) {
            value << shift
        } else {
            U256::zero()
        });
    }

    fn run_shr(&mut self) {
        let shift = self.pop();
        let value = self.pop();
        self.push(value >> shift);
    }

    fn run_sar(&mut self) {
        let shift = self.pop();
        let value = self.pop();
        let value_is_neg = !value.eq(&(value & SIGN_MASK));

        if shift < U256::from(256usize) {
            let shift = shift.low_u64() as usize;
            let mask = !(MINUS_ONE >> shift);
            let value_shifted = value >> shift;

            if value_is_neg {
                self.push(value_shifted | mask);
            } else {
                self.push(value_shifted);
            };
        } else {
            self.push(if value_is_neg {
                MINUS_ONE
            } else {
                U256::zero()
            });
        }
    }

    fn run_keccak256(&mut self) {
        let offset = self.pop().as_usize();
        let size = self.pop().as_usize();
        let bytes = (offset..offset + size)
            .map(|i| {
                self.generation_state
                    .memory
                    .mload_general(self.context, Segment::MainMemory, i)
                    .byte(0)
            })
            .collect::<Vec<_>>();
        let hash = keccak(bytes);
        self.push(U256::from_big_endian(hash.as_bytes()));
    }

    fn run_keccak_general(&mut self) {
        let context = self.pop().as_usize();
        let segment = Segment::all()[self.pop().as_usize()];
        // Not strictly needed but here to avoid surprises with MSIZE.
        assert_ne!(segment, Segment::MainMemory, "Call KECCAK256 instead.");
        let offset = self.pop().as_usize();
        let size = self.pop().as_usize();
        let bytes = (offset..offset + size)
            .map(|i| {
                self.generation_state
                    .memory
                    .mload_general(context, segment, i)
                    .byte(0)
            })
            .collect::<Vec<_>>();
        println!("Hashing {:?}", &bytes);
        let hash = keccak(bytes);
        self.push(U256::from_big_endian(hash.as_bytes()));
    }

    fn run_address(&mut self) {
        self.push(
            self.generation_state.memory.contexts[self.context].segments
                [Segment::ContextMetadata as usize]
                .get(ContextMetadata::Address as usize),
        )
    }

    fn run_origin(&mut self) {
        self.push(self.get_txn_field(NormalizedTxnField::Origin))
    }

    fn run_caller(&mut self) {
        self.push(
            self.generation_state.memory.contexts[self.context].segments
                [Segment::ContextMetadata as usize]
                .get(ContextMetadata::Caller as usize),
        )
    }

    fn run_callvalue(&mut self) {
        self.push(
            self.generation_state.memory.contexts[self.context].segments
                [Segment::ContextMetadata as usize]
                .get(ContextMetadata::CallValue as usize),
        )
    }

    fn run_calldataload(&mut self) {
        let offset = self.pop().as_usize();
        let value = U256::from_big_endian(
            &(0..32)
                .map(|i| {
                    self.generation_state
                        .memory
                        .mload_general(self.context, Segment::Calldata, offset + i)
                        .byte(0)
                })
                .collect::<Vec<_>>(),
        );
        self.push(value);
    }

    fn run_calldatasize(&mut self) {
        self.push(
            self.generation_state.memory.contexts[self.context].segments
                [Segment::ContextMetadata as usize]
                .get(ContextMetadata::CalldataSize as usize),
        )
    }

    fn run_calldatacopy(&mut self) {
        let dest_offset = self.pop().as_usize();
        let offset = self.pop().as_usize();
        let size = self.pop().as_usize();
        for i in 0..size {
            let calldata_byte = self.generation_state.memory.mload_general(
                self.context,
                Segment::Calldata,
                offset + i,
            );
            self.generation_state.memory.mstore_general(
                self.context,
                Segment::MainMemory,
                dest_offset + i,
                calldata_byte,
            );
        }
    }

    fn run_codesize(&mut self) {
        self.push(
            self.generation_state.memory.contexts[self.context].segments
                [Segment::ContextMetadata as usize]
                .get(ContextMetadata::CodeSize as usize),
        )
    }

    fn run_codecopy(&mut self) {
        let dest_offset = self.pop().as_usize();
        let offset = self.pop().as_usize();
        let size = self.pop().as_usize();
        for i in 0..size {
            let code_byte =
                self.generation_state
                    .memory
                    .mload_general(self.context, Segment::Code, offset + i);
            self.generation_state.memory.mstore_general(
                self.context,
                Segment::MainMemory,
                dest_offset + i,
                code_byte,
            );
        }
    }

    fn run_gasprice(&mut self) {
        self.push(self.get_txn_field(NormalizedTxnField::ComputedFeePerGas))
    }

    fn run_returndatasize(&mut self) {
        self.push(
            self.generation_state.memory.contexts[self.context].segments
                [Segment::ContextMetadata as usize]
                .get(ContextMetadata::ReturndataSize as usize),
        )
    }

    fn run_returndatacopy(&mut self) {
        let dest_offset = self.pop().as_usize();
        let offset = self.pop().as_usize();
        let size = self.pop().as_usize();
        for i in 0..size {
            let returndata_byte = self.generation_state.memory.mload_general(
                self.context,
                Segment::Returndata,
                offset + i,
            );
            self.generation_state.memory.mstore_general(
                self.context,
                Segment::MainMemory,
                dest_offset + i,
                returndata_byte,
            );
        }
    }

    fn run_coinbase(&mut self) {
        self.push(self.get_global_metadata_field(GlobalMetadata::BlockBeneficiary))
    }

    fn run_timestamp(&mut self) {
        self.push(self.get_global_metadata_field(GlobalMetadata::BlockTimestamp))
    }

    fn run_number(&mut self) {
        self.push(self.get_global_metadata_field(GlobalMetadata::BlockNumber))
    }

    fn run_difficulty(&mut self) {
        self.push(self.get_global_metadata_field(GlobalMetadata::BlockDifficulty))
    }

    fn run_gaslimit(&mut self) {
        self.push(self.get_global_metadata_field(GlobalMetadata::BlockGasLimit))
    }

    fn run_basefee(&mut self) {
        self.push(self.get_global_metadata_field(GlobalMetadata::BlockBaseFee))
    }

    fn run_chainid(&mut self) {
        self.push(self.get_global_metadata_field(GlobalMetadata::BlockChainId))
    }

    fn run_prover_input(&mut self) -> anyhow::Result<()> {
        let prover_input_fn = self
            .prover_inputs_map
            .get(&(self.generation_state.registers.program_counter - 1))
            .ok_or_else(|| anyhow!("Offset not in prover inputs."))?;
        let output = self.generation_state.prover_input(prover_input_fn);
        self.push(output);
        Ok(())
    }

    fn run_pop(&mut self) {
        self.pop();
    }

    fn run_mload(&mut self) {
        let offset = self.pop().as_usize();
        let value = U256::from_big_endian(
            &(0..32)
                .map(|i| {
                    self.generation_state
                        .memory
                        .mload_general(self.context, Segment::MainMemory, offset + i)
                        .byte(0)
                })
                .collect::<Vec<_>>(),
        );
        self.push(value);
    }

    fn run_mstore(&mut self) {
        let offset = self.pop().as_usize();
        let value = self.pop();
        let mut bytes = [0; 32];
        value.to_big_endian(&mut bytes);
        for (i, byte) in (0..32).zip(bytes) {
            self.generation_state.memory.mstore_general(
                self.context,
                Segment::MainMemory,
                offset + i,
                byte.into(),
            );
        }
    }

    fn run_mstore8(&mut self) {
        let offset = self.pop().as_usize();
        let value = self.pop();
        self.generation_state.memory.mstore_general(
            self.context,
            Segment::MainMemory,
            offset,
            value.byte(0).into(),
        );
    }

    fn run_jump(&mut self) {
        let x = self.pop().as_usize();
        self.jump_to(x);
    }

    fn run_jumpi(&mut self) {
        let x = self.pop().as_usize();
        let b = self.pop();
        if !b.is_zero() {
            self.jump_to(x);
        }
    }

    fn run_pc(&mut self) {
        self.push((self.generation_state.registers.program_counter - 1).into());
    }

    fn run_msize(&mut self) {
        self.push(
            self.generation_state.memory.contexts[self.context].segments
                [Segment::ContextMetadata as usize]
                .get(ContextMetadata::MemWords as usize),
        )
    }

    fn run_jumpdest(&mut self) {
        assert!(!self.kernel_mode, "JUMPDEST is not needed in kernel code");
    }

    fn jump_to(&mut self, offset: usize) {
        // The JUMPDEST rule is not enforced in kernel mode.
        if !self.kernel_mode && self.jumpdests.binary_search(&offset).is_err() {
            panic!("Destination is not a JUMPDEST.");
        }

        self.generation_state.registers.program_counter = offset;

        if self.halt_offsets.contains(&offset) {
            self.running = false;
        }
    }

    fn run_push(&mut self, num_bytes: u8) {
        let x = U256::from_big_endian(&self.code_slice(num_bytes as usize));
        self.incr(num_bytes as usize);
        self.push(x);
    }

    fn run_dup(&mut self, n: u8) {
        self.push(self.stack()[self.stack_len() - n as usize]);
    }

    fn run_swap(&mut self, n: u8) -> anyhow::Result<()> {
        let len = self.stack_len();
        ensure!(len > n as usize);
        self.stack_mut().swap(len - 1, len - n as usize - 1);
        Ok(())
    }

    fn run_get_context(&mut self) {
        self.push(self.context.into());
    }

    fn run_set_context(&mut self) {
        let x = self.pop();
        self.context = x.as_usize();
    }

    fn run_mload_general(&mut self) {
        let context = self.pop().as_usize();
        let segment = Segment::all()[self.pop().as_usize()];
        let offset = self.pop().as_usize();
        let value = self
            .generation_state
            .memory
            .mload_general(context, segment, offset);
        assert!(value.bits() <= segment.bit_range());
        self.push(value);
    }

    fn run_mstore_general(&mut self) {
        let context = self.pop().as_usize();
        let segment = Segment::all()[self.pop().as_usize()];
        let offset = self.pop().as_usize();
        let value = self.pop();
        self.generation_state
            .memory
            .mstore_general(context, segment, offset, value);
    }

    fn stack_len(&self) -> usize {
        self.generation_state.registers.stack_len
    }
}

// Computes the two's complement of the given integer.
fn two_complement(x: U256) -> U256 {
    let flipped_bits = x ^ MINUS_ONE;
    flipped_bits.overflowing_add(U256::one()).0
}

fn signed_cmp(x: U256, y: U256) -> Ordering {
    let x_is_zero = x.is_zero();
    let y_is_zero = y.is_zero();

    if x_is_zero && y_is_zero {
        return Ordering::Equal;
    }

    let x_is_pos = x.eq(&(x & SIGN_MASK));
    let y_is_pos = y.eq(&(y & SIGN_MASK));

    if x_is_zero {
        if y_is_pos {
            return Ordering::Less;
        } else {
            return Ordering::Greater;
        }
    };

    if y_is_zero {
        if x_is_pos {
            return Ordering::Greater;
        } else {
            return Ordering::Less;
        }
    };

    match (x_is_pos, y_is_pos) {
        (true, true) => x.cmp(&y),
        (true, false) => Ordering::Greater,
        (false, true) => Ordering::Less,
        (false, false) => x.cmp(&y).reverse(),
    }
}

/// -1 in two's complement representation consists in all bits set to 1.
const MINUS_ONE: U256 = U256([
    0xffffffffffffffff,
    0xffffffffffffffff,
    0xffffffffffffffff,
    0xffffffffffffffff,
]);

/// -2^255 in two's complement representation consists in the MSB set to 1.
const MIN_VALUE: U256 = U256([
    0x0000000000000000,
    0x0000000000000000,
    0x0000000000000000,
    0x8000000000000000,
]);

const SIGN_MASK: U256 = U256([
    0xffffffffffffffff,
    0xffffffffffffffff,
    0xffffffffffffffff,
    0x7fffffffffffffff,
]);

/// Return the (ordered) JUMPDEST offsets in the code.
fn find_jumpdests(code: &[u8]) -> Vec<usize> {
    let mut offset = 0;
    let mut res = Vec::new();
    while offset < code.len() {
        let opcode = code[offset];
        match opcode {
            0x5b => res.push(offset),
            x if (0x60..0x80).contains(&x) => offset += x as usize - 0x5f, // PUSH instruction, disregard data.
            _ => (),
        }
        offset += 1;
    }
    res
}

fn get_mnemonic(opcode: u8) -> &'static str {
    match opcode {
        0x00 => "STOP",
        0x01 => "ADD",
        0x02 => "MUL",
        0x03 => "SUB",
        0x04 => "DIV",
        0x05 => "SDIV",
        0x06 => "MOD",
        0x07 => "SMOD",
        0x08 => "ADDMOD",
        0x09 => "MULMOD",
        0x0a => "EXP",
        0x0b => "SIGNEXTEND",
        0x0c => "ADDFP254",
        0x0d => "MULFP254",
        0x0e => "SUBFP254",
        0x10 => "LT",
        0x11 => "GT",
        0x12 => "SLT",
        0x13 => "SGT",
        0x14 => "EQ",
        0x15 => "ISZERO",
        0x16 => "AND",
        0x17 => "OR",
        0x18 => "XOR",
        0x19 => "NOT",
        0x1a => "BYTE",
        0x1b => "SHL",
        0x1c => "SHR",
        0x1d => "SAR",
        0x20 => "KECCAK256",
        0x21 => "KECCAK_GENERAL",
        0x30 => "ADDRESS",
        0x31 => "BALANCE",
        0x32 => "ORIGIN",
        0x33 => "CALLER",
        0x34 => "CALLVALUE",
        0x35 => "CALLDATALOAD",
        0x36 => "CALLDATASIZE",
        0x37 => "CALLDATACOPY",
        0x38 => "CODESIZE",
        0x39 => "CODECOPY",
        0x3a => "GASPRICE",
        0x3b => "EXTCODESIZE",
        0x3c => "EXTCODECOPY",
        0x3d => "RETURNDATASIZE",
        0x3e => "RETURNDATACOPY",
        0x3f => "EXTCODEHASH",
        0x40 => "BLOCKHASH",
        0x41 => "COINBASE",
        0x42 => "TIMESTAMP",
        0x43 => "NUMBER",
        0x44 => "DIFFICULTY",
        0x45 => "GASLIMIT",
        0x46 => "CHAINID",
        0x48 => "BASEFEE",
        0x49 => "PROVER_INPUT",
        0x50 => "POP",
        0x51 => "MLOAD",
        0x52 => "MSTORE",
        0x53 => "MSTORE8",
        0x54 => "SLOAD",
        0x55 => "SSTORE",
        0x56 => "JUMP",
        0x57 => "JUMPI",
        0x58 => "GETPC",
        0x59 => "MSIZE",
        0x5a => "GAS",
        0x5b => "JUMPDEST",
        0x5f => "PUSH0",
        0x60 => "PUSH1",
        0x61 => "PUSH2",
        0x62 => "PUSH3",
        0x63 => "PUSH4",
        0x64 => "PUSH5",
        0x65 => "PUSH6",
        0x66 => "PUSH7",
        0x67 => "PUSH8",
        0x68 => "PUSH9",
        0x69 => "PUSH10",
        0x6a => "PUSH11",
        0x6b => "PUSH12",
        0x6c => "PUSH13",
        0x6d => "PUSH14",
        0x6e => "PUSH15",
        0x6f => "PUSH16",
        0x70 => "PUSH17",
        0x71 => "PUSH18",
        0x72 => "PUSH19",
        0x73 => "PUSH20",
        0x74 => "PUSH21",
        0x75 => "PUSH22",
        0x76 => "PUSH23",
        0x77 => "PUSH24",
        0x78 => "PUSH25",
        0x79 => "PUSH26",
        0x7a => "PUSH27",
        0x7b => "PUSH28",
        0x7c => "PUSH29",
        0x7d => "PUSH30",
        0x7e => "PUSH31",
        0x7f => "PUSH32",
        0x80 => "DUP1",
        0x81 => "DUP2",
        0x82 => "DUP3",
        0x83 => "DUP4",
        0x84 => "DUP5",
        0x85 => "DUP6",
        0x86 => "DUP7",
        0x87 => "DUP8",
        0x88 => "DUP9",
        0x89 => "DUP10",
        0x8a => "DUP11",
        0x8b => "DUP12",
        0x8c => "DUP13",
        0x8d => "DUP14",
        0x8e => "DUP15",
        0x8f => "DUP16",
        0x90 => "SWAP1",
        0x91 => "SWAP2",
        0x92 => "SWAP3",
        0x93 => "SWAP4",
        0x94 => "SWAP5",
        0x95 => "SWAP6",
        0x96 => "SWAP7",
        0x97 => "SWAP8",
        0x98 => "SWAP9",
        0x99 => "SWAP10",
        0x9a => "SWAP11",
        0x9b => "SWAP12",
        0x9c => "SWAP13",
        0x9d => "SWAP14",
        0x9e => "SWAP15",
        0x9f => "SWAP16",
        0xa0 => "LOG0",
        0xa1 => "LOG1",
        0xa2 => "LOG2",
        0xa3 => "LOG3",
        0xa4 => "LOG4",
        0xa5 => "PANIC",
        0xf0 => "CREATE",
        0xf1 => "CALL",
        0xf2 => "CALLCODE",
        0xf3 => "RETURN",
        0xf4 => "DELEGATECALL",
        0xf5 => "CREATE2",
        0xf6 => "GET_CONTEXT",
        0xf7 => "SET_CONTEXT",
        0xf9 => "EXIT_KERNEL",
        0xfa => "STATICCALL",
        0xfb => "MLOAD_GENERAL",
        0xfc => "MSTORE_GENERAL",
        0xfd => "REVERT",
        0xfe => "INVALID",
        0xff => "SELFDESTRUCT",
        _ => panic!("Unrecognized opcode {opcode}"),
    }
}

#[cfg(test)]
mod tests {
    use std::collections::HashMap;

    use crate::cpu::kernel::interpreter::run;
    use crate::memory::segments::Segment;

    #[test]
    fn test_run() -> anyhow::Result<()> {
        let code = vec![
            0x60, 0x1, 0x60, 0x2, 0x1, 0x63, 0xde, 0xad, 0xbe, 0xef, 0x56,
        ]; // PUSH1, 1, PUSH1, 2, ADD, PUSH4 deadbeef, JUMP
        assert_eq!(
            run(&code, 0, vec![], &HashMap::new())?.stack(),
            &[0x3.into()],
        );
        Ok(())
    }

    #[test]
    fn test_run_with_memory() -> anyhow::Result<()> {
        //         PUSH1 0xff
        //         PUSH1 0
        //         MSTORE

        //         PUSH1 0
        //         MLOAD

        //         PUSH1 1
        //         MLOAD

        //         PUSH1 0x42
        //         PUSH1 0x27
        //         MSTORE8
        let code = vec![
            0x60, 0xff, 0x60, 0x0, 0x52, 0x60, 0, 0x51, 0x60, 0x1, 0x51, 0x60, 0x42, 0x60, 0x27,
            0x53,
        ];
        let pis = HashMap::new();
        let run = run(&code, 0, vec![], &pis)?;
        assert_eq!(run.stack(), &[0xff.into(), 0xff00.into()]);
        assert_eq!(
            run.generation_state.memory.contexts[0].segments[Segment::MainMemory as usize]
                .get(0x27),
            0x42.into()
        );
        assert_eq!(
            run.generation_state.memory.contexts[0].segments[Segment::MainMemory as usize]
                .get(0x1f),
            0xff.into()
        );
        Ok(())
    }
}<|MERGE_RESOLUTION|>--- conflicted
+++ resolved
@@ -204,8 +204,6 @@
             .collect()
     }
 
-<<<<<<< HEAD
-=======
     pub(crate) fn get_current_general_memory(&self) -> Vec<U256> {
         self.generation_state.memory.contexts[self.context].segments
             [Segment::KernelGeneral as usize]
@@ -213,7 +211,6 @@
             .clone()
     }
 
->>>>>>> 3de92d9e
     pub(crate) fn get_kernel_general_memory(&self) -> Vec<U256> {
         self.get_memory_segment(Segment::KernelGeneral)
     }
@@ -222,19 +219,10 @@
         self.get_memory_segment_bytes(Segment::RlpRaw)
     }
 
-<<<<<<< HEAD
-    pub(crate) fn set_memory_segment(&mut self, segment: Segment, memory: Vec<U256>) {
-        self.generation_state.memory.contexts[0].segments[segment as usize].content = memory;
-    }
-
-    pub(crate) fn set_kernel_general_memory(&mut self, memory: Vec<U256>) {
-        self.set_memory_segment(Segment::KernelGeneral, memory)
-=======
     pub(crate) fn set_current_general_memory(&mut self, memory: Vec<U256>) {
         self.generation_state.memory.contexts[self.context].segments
             [Segment::KernelGeneral as usize]
             .content = memory;
->>>>>>> 3de92d9e
     }
 
     pub(crate) fn set_memory_segment_bytes(&mut self, segment: Segment, memory: Vec<u8>) {
