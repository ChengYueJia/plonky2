--- conflicted
+++ resolved
@@ -48,21 +48,13 @@
     // TODO: combine GET_CONTEXT and SET_CONTEXT into one flag
     pub get_context: T,
     pub set_context: T,
-<<<<<<< HEAD
-    pub exit_kernel: T,
-=======
     pub exit_kernel: T, // Note: This column must be 0 when is_cpu_cycle = 0.
->>>>>>> 3de92d9e
     // TODO: combine MLOAD_GENERAL and MSTORE_GENERAL into one flag
     pub mload_general: T,
     pub mstore_general: T,
 
-<<<<<<< HEAD
-    pub syscall: T, // Note: This column must be 0 when is_cpu_cycle = 0.
-=======
     pub syscall: T,   // Note: This column must be 0 when is_cpu_cycle = 0.
     pub exception: T, // Note: This column must be 0 when is_cpu_cycle = 0.
->>>>>>> 3de92d9e
 }
 
 // `u8` is guaranteed to have a `size_of` of 1.
