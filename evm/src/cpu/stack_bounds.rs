//! Checks for stack overflow.
//!
//! The constraints defined herein validate that stack overflow did not occur. For example, if `dup`
//! is set but the copy would overflow, these constraints would make the proof unverifiable.
//!
//! Faults are handled under a separate operation flag, `exception` , which traps to the kernel. The
//! kernel then handles the exception. However, before it may do so, it must verify in software that
//! an exception did in fact occur (i.e. the trap was warranted) and `PANIC` otherwise; this
//! prevents the prover from faking an exception on a valid operation.

use plonky2::field::extension::Extendable;
use plonky2::field::packed::PackedField;
use plonky2::field::types::Field;
use plonky2::hash::hash_types::RichField;
use plonky2::iop::ext_target::ExtensionTarget;

use crate::constraint_consumer::{ConstraintConsumer, RecursiveConstraintConsumer};
use crate::cpu::columns::CpuColumnsView;

pub const MAX_USER_STACK_SIZE: usize = 1024;

<<<<<<< HEAD
// Below only includes the operations that pop the top of the stack **without reading the value from
// memory**, i.e. `POP`.
//   Other operations that have a minimum stack size (e.g. `MULMOD`, which has three inputs) read
// all their inputs from memory. On underflow, the cross-table lookup fails, as -1, ..., -17 are
// invalid memory addresses.
pub(crate) const DECREMENTING_FLAGS: [usize; 1] = [COL_MAP.op.pop];

// Operations that increase the stack length by 1, but excluding:
//  - privileged (kernel-only) operations (superfluous; doesn't affect correctness),
//  - operations that from userspace to the kernel (required for correctness).
// TODO: This list is incomplete.
pub(crate) const INCREMENTING_FLAGS: [usize; 2] = [COL_MAP.op.pc, COL_MAP.op.dup];

/// Calculates `lv.stack_len_bounds_aux`. Note that this must be run after decode.
pub fn generate<F: Field>(lv: &mut CpuColumnsView<F>) {
    let cycle_filter = lv.is_cpu_cycle;
    if cycle_filter == F::ZERO {
        return;
    }

    let check_underflow: F = DECREMENTING_FLAGS.map(|i| lv[i]).into_iter().sum();
    let check_overflow: F = INCREMENTING_FLAGS.map(|i| lv[i]).into_iter().sum();
    let no_check = F::ONE - (check_underflow + check_overflow);

    let disallowed_len = check_overflow * F::from_canonical_usize(MAX_USER_STACK_SIZE) - no_check;
    let diff = lv.stack_len - disallowed_len;

    let user_mode = F::ONE - lv.is_kernel_mode;
    let rhs = user_mode + check_underflow;

    lv.stack_len_bounds_aux = match diff.try_inverse() {
        Some(diff_inv) => diff_inv * rhs, // `rhs` may be a value other than 1 or 0
        None => {
            assert_eq!(rhs, F::ZERO);
            F::ZERO
        }
    }
}

=======
>>>>>>> 3de92d9e
pub fn eval_packed<P: PackedField>(
    lv: &CpuColumnsView<P>,
    yield_constr: &mut ConstraintConsumer<P>,
) {
    // If we're in user mode, ensure that the stack length is not 1025. Note that a stack length of
    // 1024 is valid. 1025 means we've gone one over, which is necessary for overflow, as an EVM
    // opcode increases the stack length by at most one.

    let filter = lv.is_cpu_cycle;
    let diff = lv.stack_len - P::Scalar::from_canonical_usize(MAX_USER_STACK_SIZE + 1);
    let lhs = diff * lv.stack_len_bounds_aux;
    let rhs = P::ONES - lv.is_kernel_mode;

    yield_constr.constraint(filter * (lhs - rhs));
}

pub fn eval_ext_circuit<F: RichField + Extendable<D>, const D: usize>(
    builder: &mut plonky2::plonk::circuit_builder::CircuitBuilder<F, D>,
    lv: &CpuColumnsView<ExtensionTarget<D>>,
    yield_constr: &mut RecursiveConstraintConsumer<F, D>,
) {
    // If we're in user mode, ensure that the stack length is not 1025. Note that a stack length of
    // 1024 is valid. 1025 means we've gone one over, which is necessary for overflow, as an EVM
    // opcode increases the stack length by at most one.

    let filter = lv.is_cpu_cycle;

    let lhs = builder.arithmetic_extension(
        F::ONE,
        -F::from_canonical_usize(MAX_USER_STACK_SIZE + 1),
        lv.stack_len,
        lv.stack_len_bounds_aux,
        lv.stack_len_bounds_aux,
    );
    let constr = builder.add_extension(lhs, lv.is_kernel_mode);
    let constr = builder.mul_sub_extension(filter, constr, filter);
    yield_constr.constraint(builder, constr);
}<|MERGE_RESOLUTION|>--- conflicted
+++ resolved
@@ -19,48 +19,6 @@
 
 pub const MAX_USER_STACK_SIZE: usize = 1024;
 
-<<<<<<< HEAD
-// Below only includes the operations that pop the top of the stack **without reading the value from
-// memory**, i.e. `POP`.
-//   Other operations that have a minimum stack size (e.g. `MULMOD`, which has three inputs) read
-// all their inputs from memory. On underflow, the cross-table lookup fails, as -1, ..., -17 are
-// invalid memory addresses.
-pub(crate) const DECREMENTING_FLAGS: [usize; 1] = [COL_MAP.op.pop];
-
-// Operations that increase the stack length by 1, but excluding:
-//  - privileged (kernel-only) operations (superfluous; doesn't affect correctness),
-//  - operations that from userspace to the kernel (required for correctness).
-// TODO: This list is incomplete.
-pub(crate) const INCREMENTING_FLAGS: [usize; 2] = [COL_MAP.op.pc, COL_MAP.op.dup];
-
-/// Calculates `lv.stack_len_bounds_aux`. Note that this must be run after decode.
-pub fn generate<F: Field>(lv: &mut CpuColumnsView<F>) {
-    let cycle_filter = lv.is_cpu_cycle;
-    if cycle_filter == F::ZERO {
-        return;
-    }
-
-    let check_underflow: F = DECREMENTING_FLAGS.map(|i| lv[i]).into_iter().sum();
-    let check_overflow: F = INCREMENTING_FLAGS.map(|i| lv[i]).into_iter().sum();
-    let no_check = F::ONE - (check_underflow + check_overflow);
-
-    let disallowed_len = check_overflow * F::from_canonical_usize(MAX_USER_STACK_SIZE) - no_check;
-    let diff = lv.stack_len - disallowed_len;
-
-    let user_mode = F::ONE - lv.is_kernel_mode;
-    let rhs = user_mode + check_underflow;
-
-    lv.stack_len_bounds_aux = match diff.try_inverse() {
-        Some(diff_inv) => diff_inv * rhs, // `rhs` may be a value other than 1 or 0
-        None => {
-            assert_eq!(rhs, F::ZERO);
-            F::ZERO
-        }
-    }
-}
-
-=======
->>>>>>> 3de92d9e
 pub fn eval_packed<P: PackedField>(
     lv: &CpuColumnsView<P>,
     yield_constr: &mut ConstraintConsumer<P>,
