--- conflicted
+++ resolved
@@ -13,13 +13,8 @@
 use crate::cpu::columns::{CpuColumnsView, COL_MAP, NUM_CPU_COLUMNS};
 use crate::cpu::membus::NUM_GP_CHANNELS;
 use crate::cpu::{
-<<<<<<< HEAD
-    bootstrap_kernel, contextops, control_flow, decode, dup_swap, gas, jumps, membus, memio,
-    modfp254, pc, shift, simple_logic, stack, stack_bounds, syscalls,
-=======
     bootstrap_kernel, contextops, control_flow, decode, dup_swap, exceptions, gas, jumps, membus,
     memio, modfp254, pc, push0, shift, simple_logic, stack, stack_bounds, syscalls,
->>>>>>> 3de92d9e
 };
 use crate::cross_table_lookup::{Column, TableWithColumns};
 use crate::memory::segments::Segment;
@@ -195,10 +190,7 @@
         control_flow::eval_packed_generic(local_values, next_values, yield_constr);
         decode::eval_packed_generic(local_values, yield_constr);
         dup_swap::eval_packed(local_values, yield_constr);
-<<<<<<< HEAD
-=======
         exceptions::eval_packed(local_values, next_values, yield_constr);
->>>>>>> 3de92d9e
         gas::eval_packed(local_values, next_values, yield_constr);
         jumps::eval_packed(local_values, next_values, yield_constr);
         membus::eval_packed(local_values, yield_constr);
@@ -226,10 +218,7 @@
         control_flow::eval_ext_circuit(builder, local_values, next_values, yield_constr);
         decode::eval_ext_circuit(builder, local_values, yield_constr);
         dup_swap::eval_ext_circuit(builder, local_values, yield_constr);
-<<<<<<< HEAD
-=======
         exceptions::eval_ext_circuit(builder, local_values, next_values, yield_constr);
->>>>>>> 3de92d9e
         gas::eval_ext_circuit(builder, local_values, next_values, yield_constr);
         jumps::eval_ext_circuit(builder, local_values, next_values, yield_constr);
         membus::eval_ext_circuit(builder, local_values, yield_constr);
