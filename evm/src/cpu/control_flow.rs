--- conflicted
+++ resolved
@@ -8,11 +8,7 @@
 use crate::cpu::columns::{CpuColumnsView, COL_MAP};
 use crate::cpu::kernel::aggregator::KERNEL;
 
-<<<<<<< HEAD
-const NATIVE_INSTRUCTIONS: [usize; 31] = [
-=======
 const NATIVE_INSTRUCTIONS: [usize; 32] = [
->>>>>>> 3de92d9e
     COL_MAP.op.add,
     COL_MAP.op.mul,
     COL_MAP.op.sub,
